--- conflicted
+++ resolved
@@ -405,11 +405,6 @@
         )
 
         self.validate_all(
-<<<<<<< HEAD
-            "SELECT TO_UNIX_TIMESTAMP(A) / 1000",
-            read={"databricks": "SELECT TO_UNIX_TIMESTAMP(A)"},
-            write={"databricks": "SELECT TO_UNIX_TIMESTAMP(A) / 1000"},
-=======
             "SELECT TO_UNIX_TIMESTAMP(A)/1000",
             read={"databricks": "SELECT UNIX_TIMESTAMP(A)", "trino": "SELECT TO_UNIXTIME(A)"},
             write={
@@ -428,7 +423,6 @@
             read={
                 "databricks": "SELECT * FROM events WHERE event_time >= unix_timestamp('2023-01-01', 'yyyy-MM-dd') AND event_time < unix_timestamp('2023-02-01', 'yyyy-MM-dd')"
             },
->>>>>>> a43f9025
         )
 
         self.validate_all(
@@ -957,7 +951,27 @@
             },
         )
 
-<<<<<<< HEAD
+    def test_unixtime_functions(self):
+        self.validate_all(
+            "FORMAT_TIMESTAMP(X, 'y')",
+            read={
+                "databricks": "FROM_UNIXTIME(UNIX_TIMESTAMP(X), 'yyyy')",
+            },
+        )
+        self.validate_all(
+            "FROM_UNIXTIME(A)",
+            read={
+                "databricks": "FROM_UNIXTIME(A)",
+            },
+        )
+
+        self.validate_all(
+            "FORMAT_TIMESTAMP(FROM_UNIXTIME(A), 'y')",
+            read={
+                "databricks": "FROM_UNIXTIME(A, 'yyyy')",
+            },
+        )
+
         self.validate_all(
             "SELECT AVG(DISTINCT col) FROM (VALUES (1), (1), (2)) AS tab(col)",
             read={"databricks": "SELECT avg(DISTINCT col) FROM VALUES (1), (1), (2) AS tab(col);"},
@@ -1663,32 +1677,13 @@
                 "spark": "SHIFTRIGHT(x, 1)",
                 "databricks": "SHIFTRIGHT(x, 1)",
                 "trino": "BITWISE_ARITHMETIC_SHIFT_RIGHT(x, 1)",
-=======
-    def test_unixtime_functions(self):
-        self.validate_all(
-            "FORMAT_TIMESTAMP(X, 'y')",
-            read={
-                "databricks": "FROM_UNIXTIME(UNIX_TIMESTAMP(X), 'yyyy')",
-            },
-        )
-        self.validate_all(
-            "FROM_UNIXTIME(A)",
-            read={
-                "databricks": "FROM_UNIXTIME(A)",
->>>>>>> a43f9025
-            },
-        )
-
-        self.validate_all(
-<<<<<<< HEAD
+            },
+        )
+
+        self.validate_all(
             "BITWISE_XOR(col)",
             read={
                 "databricks": "BIT_XOR(col)",
                 "snowflake": "BIT_XOR(col)",
-=======
-            "FORMAT_TIMESTAMP(FROM_UNIXTIME(A), 'y')",
-            read={
-                "databricks": "FROM_UNIXTIME(A, 'yyyy')",
->>>>>>> a43f9025
             },
         )