from tests.dialects.test_dialect import Validator


class TestE6(Validator):
    maxDiff = None
    dialect = "e6"

    def test_E6(self):
        self.validate_all(
            "SELECT DATETIME(CAST('2022-11-01 09:08:07.321' AS TIMESTAMP), 'America/Los_Angeles')",
            read={
                "snowflake": "Select convert_timezone('America/Los_Angeles', '2022-11-01 09:08:07.321' ::TIMESTAMP)",
                "databricks": "Select convert_timezone('America/Los_Angeles', '2022-11-01 09:08:07.321' ::TIMESTAMP)",
            },
        )

        self.validate_all(
            "NVL(x, y, z)",
            read={
                "spark": "NVL(x,y,z)",
                "snowflake": "NVL(x,y,z)",
            },
            write={
                "snowflake": "NVL(x, y, z)",
                "spark": "NVL(x, y, z)",
            },
        )

        self.validate_all(
            "SELECT ARRAY_CONCAT(ARRAY[1, 2], ARRAY[3, 4])",
            read={
                "snowflake": "SELECT ARRAY_CAT(ARRAY_CONSTRUCT(1, 2), ARRAY_CONSTRUCT(3, 4))",
            },
        )

        # Concat in dbr can accept many datatypes of args, but we map it to array_concat if type is of array. So we decided to put it as it is.
        self.validate_all(
            "SELECT CONCAT(TRANSFORM(ARRAY[1, 2], x -> x * 10), ARRAY[30, 40])",
            read={
                "databricks": "SELECT concat(transform(array(1, 2), x -> x * 10), array(30, 40))",
            },
        )

        self.validate_all(
            "POWER(x, 2)",
            read={
                "bigquery": "POWER(x, 2)",
                "clickhouse": "POWER(x, 2)",
                "databricks": "POWER(x, 2)",
                "drill": "POW(x, 2)",
                "duckdb": "POWER(x, 2)",
                "hive": "POWER(x, 2)",
                "mysql": "POWER(x, 2)",
                "oracle": "POWER(x, 2)",
                "postgres": "x ^ 2",
                "presto": "POWER(x, 2)",
                "redshift": "POWER(x, 2)",
                "snowflake": "POWER(x, 2)",
                "spark": "POWER(x, 2)",
                "sqlite": "POWER(x, 2)",
                "starrocks": "POWER(x, 2)",
                "teradata": "x ** 2",
                "trino": "POWER(x, 2)",
                "tsql": "POWER(x, 2)",
            },
        )

        self.validate_all(
            "SELECT TO_TIMESTAMP('2024-11-09', 'dd-MM-YY')",
            read={"trino": "SELECT date_parse('2024-11-09', '%d-%m-%y')"},
        )

        self.validate_all(
            "SELECT LATERAL VIEW EXPLODE(a)", read={"databricks": "SELECT LATERAL VIEW EXPLODE(a)"}
        )

        self.validate_identity("SELECT a FROM tab WHERE a != 5")

        self.validate_all("SELECT DAYS('2024-11-09')", read={"trino": "SELECT DAYS('2024-11-09')"})

        self.validate_all(
            "SELECT LAST_DAY(CAST('2024-11-09' AS TIMESTAMP))",
            read={"trino": "SELECT LAST_DAY_OF_MONTH(CAST('2024-11-09' AS TIMESTAMP))"},
        )

        self.validate_identity("SELECT LAST_DAY(CAST('2024-11-09' AS TIMESTAMP), UNIT)")

        self.validate_identity("SELECT A IS NOT NULL")

        self.validate_all(
            "SELECT A IS NOT NULL",
            read={
                "trino": "SELECT A IS NOT NULL",
                "snowflake": "SELECT A IS NOT NULL",
                "databricks": "SELECT A IS NOT NULL",
            },
        )

        self.validate_all(
            "CAST(A AS VARCHAR)",
            read={
                "snowflake": "AS_VARCHAR(A)",
            },
        )

        # Snippet taken from an Airmeet query
        self.validate_all(
            "CAST(JSON_EXTRACT(f.value, '$.value') AS VARCHAR)",
            read={"snowflake": "as_varchar(f.value : value)"},
        )

        self.validate_all(
            "COALESCE(CAST(discount_percentage AS VARCHAR), '0%')",
            read={
                "snowflake": "COALESCE(AS_VARCHAR(discount_percentage), '0%')",
            },
        )

        self.validate_all(
            "SELECT DAYOFWEEKISO('2024-11-09')",
            read={
                "trino": "SELECT day_of_week('2024-11-09')",
            },
        )

        self.validate_all(
            "SELECT CURRENT_DATE - INTERVAL 2 DAY", read={"databricks": "SELECT CURRENT_DATE - 2"}
        )

        self.validate_all(
            "SELECT CURRENT_TIMESTAMP - INTERVAL 2 DAY",
            read={"databricks": "SELECT CURRENT_TIMESTAMP - 2"},
        )

        self.validate_all(
            "SELECT CURRENT_TIMESTAMP",
            read={
                "databricks": "SELECT CURRENT_TIMESTAMP()",
                "snowflake": "select current_timestamp()",
            },
        )

        self.validate_all(
            "POSITION(needle in haystack from c)",
            write={
                "spark": "LOCATE(needle, haystack, c)",
                "clickhouse": "POSITION(haystack, needle, c)",
                "snowflake": "CHARINDEX(needle, haystack, c)",
                "mysql": "LOCATE(needle, haystack, c)",
            },
        )

        self.validate_all(
            "SELECT FORMAT_DATE('2024-11-09 09:08:07', 'dd-MM-YY')",
            read={"trino": "SELECT format_datetime('2024-11-09 09:08:07', '%d-%m-%y')"},
        )

        self.validate_all(
            "SELECT ARRAY_POSITION(1.9, ARRAY[1, 2, 3, 1.9])",
            read={
                "trino": "SELECT ARRAY_position(ARRAY[1, 2, 3, 1.9],1.9)",
                "snowflake": "SELECT ARRAY_position(1.9, ARRAY[1, 2, 3, 1.9])",
                "databricks": "SELECT ARRAY_position(ARRAY[1, 2, 3, 1.9],1.9)",
                "postgres": "SELECT ARRAY_position(ARRAY[1, 2, 3, 1.9],1.9)",
                "starrocks": "SELECT ARRAY_position(ARRAY[1, 2, 3, 1.9],1.9)",
            },
            write={
                "trino": "SELECT ARRAY_POSITION(ARRAY[1, 2, 3, 1.9], 1.9)",
                "snowflake": "SELECT ARRAY_POSITION(1.9, [1, 2, 3, 1.9])",
                "databricks": "SELECT ARRAY_POSITION(ARRAY(1, 2, 3, 1.9), 1.9)",
                "postgres": "SELECT ARRAY_POSITION(ARRAY[1, 2, 3, 1.9], 1.9)",
                "starrocks": "SELECT ARRAY_POSITION([1, 2, 3, 1.9], 1.9)",
            },
        )

        self.validate_all(
            "SELECT SIZE(ARRAY[1, 2, 3])",
            read={
                "trino": "SELECT CARDINALITY(ARRAY[1, 2, 3])",
                "snowflake": "SELECT ARRAY_SIZE(ARRAY_CONSTRUCT(1, 2, 3))",
                "databricks": "SELECT ARRAY_SIZE(ARRAY[1, 2, 3])",
            },
            write={
                "trino": "SELECT CARDINALITY(ARRAY[1, 2, 3])",
                "snowflake": "SELECT ARRAY_SIZE([1, 2, 3])",
            },
        )

        self.validate_all(
            "SELECT SIZE(TRANSFORM(ARRAY[1, 2, 3], x -> x * 2))",
            read={
                "databricks": "SELECT ARRAY_SIZE(transform(array(1, 2, 3), x -> x * 2))",
            },
        )

        self.validate_all(
            "ARRAY_CONTAINS(x, 1)",
            read={
                "duckdb": "LIST_HAS(x, 1)",
                "snowflake": "ARRAY_CONTAINS(1, x)",
                "trino": "CONTAINS(x, 1)",
                "presto": "CONTAINS(x, 1)",
                "hive": "ARRAY_CONTAINS(x, 1)",
                "spark": "ARRAY_CONTAINS(x, 1)",
            },
            write={
                "duckdb": "ARRAY_CONTAINS(x, 1)",
                "presto": "CONTAINS(x, 1)",
                "hive": "ARRAY_CONTAINS(x, 1)",
                "spark": "ARRAY_CONTAINS(x, 1)",
                "snowflake": "ARRAY_CONTAINS(1, x)",
            },
        )

        self.validate_all(
            "SELECT ARRAY_CONTAINS(ARRAY[100, 200, 300], 200)",
            read={
                "databricks": "SELECT array_contains(array(100, 200, 300), 200)",
                "snowflake": "SELECT array_contains(200, array_construct(100, 200, 300))",
            },
        )

        # This functions tests the `_parse_filter_array` functions that we have written.
        self.validate_all(
            "SELECT FILTER_ARRAY(ARRAY[5, -6, NULL, 7], x -> x > 0)",
            read={"trino": "SELECT filter(ARRAY[5, -6, NULL, 7], x -> x > 0)"},
        )

        self.validate_all(
            "SELECT APPROX_COUNT_DISTINCT(a) FROM foo",
            read={
                "trino": "SELECT approx_distinct(a) FROM foo",
                "duckdb": "SELECT APPROX_COUNT_DISTINCT(a) FROM foo",
                "presto": "SELECT APPROX_DISTINCT(a) FROM foo",
                "hive": "SELECT APPROX_COUNT_DISTINCT(a) FROM foo",
                "spark": "SELECT APPROX_COUNT_DISTINCT(a) FROM foo",
            },
        )

        self.validate_all(
            "SELECT APPROX_COUNT_DISTINCT(col1) FILTER(WHERE col2 = 10) FROM (VALUES (1, 10), (1, 10), (2, 10), (2, 10), (3, 10), (1, 12)) AS tab(col1, col2)",
            read={
                "databricks": "SELECT APPROX_COUNT_DISTINCT(col1) FILTER(WHERE col2 = 10) FROM (VALUES (1, 10), (1, 10), (2, 10), (2, 10), (3, 10), (1, 12)) AS tab(col1, col2)",
            },
        )

        self.validate_all(
            "SELECT LATERAL VIEW EXPLODE(input => mv.content) AS f",
            read={"snowflake": "select lateral flatten(input => mv.content) f"},
        )

        self.validate_all(
            "SELECT LOCATE('ehe', 'hahahahehehe')",
            read={"trino": "SELECT STRPOS('hahahahehehe','ehe')"},
        )

        self.validate_all(
            "SELECT JSON_EXTRACT(x, '$.name')",
            read={
                "trino": "SELECT JSON_QUERY(x, '$.name')",
                "presto": "SELECT JSON_EXTRACT(x, '$.name')",
                "hive": "SELECT GET_JSON_OBJECT(x, '$.name')",
                "spark": "SELECT GET_JSON_OBJECT(x, '$.name')",
            },
        )

        self.validate_all(
            "SELECT CURRENT_TIMESTAMP",
            read={
                "databricks": "select GETDATE()",
            },
        )

        self.validate_all(
            "SELECT DATE_DIFF('DAY', CAST('2024-11-11' AS DATE), CAST('2024-11-09' AS DATE))",
            read={
                "trino": "SELECT date_diff('DAY', CAST('2024-11-11' AS DATE), CAST('2024-11-09' AS DATE))",
                "snowflake": "SELECT DATEDIFF(DAY, CAST('2024-11-11' AS DATE), CAST('2024-11-09' AS DATE))",
                "presto": "SELECT date_diff('DAY', CAST('2024-11-11' AS DATE), CAST('2024-11-09' AS DATE))",
                "databricks": "SELECT DATEDIFF(DAY, CAST('2024-11-11' AS DATE), CAST('2024-11-09' AS DATE))",
            },
            write={
                "e6": "SELECT DATE_DIFF('DAY', CAST('2024-11-11' AS DATE), CAST('2024-11-09' AS DATE))"
            },
        )

        self.validate_all(
<<<<<<< HEAD
=======
            "SELECT DATE_DIFF('DAY', CAST('2024-11-11' AS DATE), CAST('2024-11-09' AS DATE))",
            read={
                "databricks": "SELECT DATEDIFF(SQL_TSI_DAY, CAST('2024-11-11' AS DATE), CAST('2024-11-09' AS DATE))",
            },
        )

        self.validate_all(
            "SELECT TIMESTAMP_ADD('HOUR', 1, CAST('2003-01-02 11:59:59' AS TIMESTAMP))",
            read={
                "databricks": "SELECT TIMESTAMPADD(SQL_TSI_HOUR, 1, TIMESTAMP'2003-01-02 11:59:59')",
            },
        )

        self.validate_all(
>>>>>>> a076e64c
            "SELECT FROM_UNIXTIME(1674797653)",
            read={
                "trino": "SELECT from_unixtime(1674797653)",
            },
        )

        self.validate_all(
            "SELECT FROM_UNIXTIME(unixtime / 1000)",
            read={"trino": "SELECT from_unixtime(unixtime/1000)"},
        )

        self.validate_all(
            "haha",
            read={
                "databricks": "from_unixtime(unix_timestamp(m.newsltr_sub_tsp), 'yyyy')",
            }
        )

        self.validate_all("SELECT AVG(x)", read={"trino": "SELECT AVG(x)"})

        self.validate_all(
            "SELECT MAX_BY(a.id, a.timestamp) FROM a",
            read={
                "bigquery": "SELECT MAX_BY(a.id, a.timestamp) FROM a",
                "clickhouse": "SELECT argMax(a.id, a.timestamp) FROM a",
                "duckdb": "SELECT MAX_BY(a.id, a.timestamp) FROM a",
                "snowflake": "SELECT MAX_BY(a.id, a.timestamp) FROM a",
                "spark": "SELECT MAX_BY(a.id, a.timestamp) FROM a",
                "databricks": "SELECT MAX_BY(a.id, a.timestamp) FROM a",
                "teradata": "SELECT MAX_BY(a.id, a.timestamp) FROM a",
            },
            write={
                "e6": "SELECT MAX_BY(a.id, a.timestamp) FROM a",
                "bigquery": "SELECT MAX_BY(a.id, a.timestamp) FROM a",
                "clickhouse": "SELECT argMax(a.id, a.timestamp) FROM a",
                "duckdb": "SELECT ARG_MAX(a.id, a.timestamp) FROM a",
                "presto": "SELECT MAX_BY(a.id, a.timestamp) FROM a",
                "snowflake": "SELECT MAX_BY(a.id, a.timestamp) FROM a",
                "spark": "SELECT MAX_BY(a.id, a.timestamp) FROM a",
                "databricks": "SELECT MAX_BY(a.id, a.timestamp) FROM a",
                "teradata": "SELECT MAX_BY(a.id, a.timestamp) FROM a",
            },
        )

        self.validate_all(
            "ARBITRARY(x)",
            read={
                "bigquery": "ANY_VALUE(x)",
                "clickhouse": "any(x)",
                "databricks": "ANY_VALUE(x)",
                "doris": "ANY_VALUE(x)",
                "drill": "ANY_VALUE(x)",
                "duckdb": "ANY_VALUE(x)",
                "mysql": "ANY_VALUE(x)",
                "oracle": "ANY_VALUE(x)",
                "redshift": "ANY_VALUE(x)",
                "snowflake": "ANY_VALUE(x)",
                "spark": "ANY_VALUE(x)",
            },
        )

        self.validate_all(
            "STARTS_WITH('abc', 'a')",
            read={
                "spark": "STARTSWITH('abc', 'a')",
                "presto": "STARTS_WITH('abc', 'a')",
                "snowflake": "STARTSWITH('abc', 'a')",
            },
        )

        self.validate_all(
            "SELECT CONTAINS_SUBSTR('X', 'Y')",
            read={"snowflake": "SELECT CONTAINS('X','Y')"},
            write={"snowflake": "SELECT CONTAINS('X', 'Y')"},
        )

        self.validate_all(
            "SELECT ELEMENT_AT(X, 4)",
            read={
                "snowflake": "SELECT get(X, 3)",
                "trino": "SELECT ELEMENT_AT(X, 4)",
                "databricks": "SELECT TRY_ELEMENT_AT(X, 4)",
                "spark": "SELECT TRY_ELEMENT_AT(X, 4)",
                "duckdb": "SELECT X[4]",
            },
            write={
                "snowflake": "SELECT X[3]",
                "trino": "SELECT ELEMENT_AT(X, 4)",
                "databricks": "SELECT TRY_ELEMENT_AT(X, 4)",
                "spark": "SELECT TRY_ELEMENT_AT(X, 4)",
                "duckdb": "SELECT X[4]",
            },
        )

        self.validate_all(
            "SELECT CASE WHEN SIZE(arr) > 3 THEN ELEMENT_AT(TRANSFORM(arr, x -> x * 2), -2) ELSE ELEMENT_AT(arr, 1) END AS resul FROM (VALUES (ARRAY[1, 2, 3, 4]), (ARRAY[10, 20])) AS tab(arr)",
            read={
                "databricks": "SELECT CASE WHEN size(arr) > 3 THEN try_element_at(transform(arr, x -> x * 2), -2) ELSE try_element_at(arr, 1) END AS resul FROM VALUES (array(1, 2, 3, 4)), (array(10, 20)) AS tab(arr)",
            }
        )

        self.validate_all(
            "SELECT FILTER_ARRAY(ARRAY[1, 2, 3, 4], x -> ELEMENT_AT(ARRAY[TRUE, FALSE, TRUE], x) = TRUE) AS filtered",
            read={
                "databricks": "SELECT filter(array(1, 2, 3, 4), x -> try_element_at(array(true, false, true), x) = true) AS filtered",
            }
        )

        self.validate_all(
            'SELECT X."B"',
            read={
                "snowflake": "SELECT X['B']",
                "trino": "SELECT X['B']",
                "databricks": "SELECT X['B']",
                "spark": "SELECT X['B']",
                "duckdb": "SELECT X['B']",
            },
        )

        self.validate_all(
            "SELECT TO_UNIX_TIMESTAMP(A)/1000",
            read={"databricks": "SELECT UNIX_TIMESTAMP(A)", "trino": "SELECT TO_UNIXTIME(A)"},
            write={
                "databricks": "SELECT TO_UNIX_TIMESTAMP(A) / 1000",
                "snowflake": "SELECT EXTRACT(epoch_second FROM A) / 1000",
            },
        )

        self.validate_all(
            "SELECT TO_UNIX_TIMESTAMP(CURRENT_TIMESTAMP)/1000",
            read={"databricks": "SELECT UNIX_TIMESTAMP()"},
        )

        self.validate_all(
            "SELECT * FROM events WHERE event_time >= TO_UNIX_TIMESTAMP('2023-01-01', '%Y-%m-%d')/1000 AND event_time < TO_UNIX_TIMESTAMP('2023-02-01', '%Y-%m-%d')/1000",
            read={
                "databricks": "SELECT * FROM events WHERE event_time >= unix_timestamp('2023-01-01', 'yyyy-MM-dd') AND event_time < unix_timestamp('2023-02-01', 'yyyy-MM-dd')"
            },
        )

        self.validate_all(
            "SELECT CONVERT_TIMEZONE('Asia/Seoul', 'UTC', CAST('2016-08-31' AS TIMESTAMP))",
            read={"databricks": "SELECT to_utc_timestamp('2016-08-31', 'Asia/Seoul')"},
        )

        self.validate_all(
            "TO_JSON(x)",
            read={
                "spark": "TO_JSON(x)",
                "bigquery": "TO_JSON_STRING(x)",
                "presto": "JSON_FORMAT(x)",
            },
            write={
                "bigquery": "TO_JSON_STRING(x)",
                "duckdb": "CAST(TO_JSON(x) AS TEXT)",
                "presto": "JSON_FORMAT(x)",
                "spark": "TO_JSON(x)",
            },
        )

        self.validate_all(
            "SELECT EXTRACT(fieldStr FROM date_expr)",
            read={
                "databricks": "SELECT DATE_PART(fieldStr, date_expr)",
                "e6": "SELECT DATEPART(fieldStr, date_expr)",
            },
        )

        self.validate_all(
            "SELECT A IS NOT NULL",
            read={"databricks": "SELECT ISNOTNULL(A)"},
            write={"databricks": "SELECT NOT A IS NULL"},
        )

        self.validate_all(
            "SELECT A IS NULL",
            read={"databricks": "SELECT ISNULL(A)"},
            write={"databricks": "SELECT A IS NULL"},
        )

        self.validate_all(
            "TO_CHAR(CAST(x AS TIMESTAMP),'y')",
            read={
                "snowflake": "TO_VARCHAR(x, y)",
                "databricks": "TO_CHAR(x, y)",
                "oracle": "TO_CHAR(x, y)",
                "teradata": "TO_CHAR(x, y)",
            },
            write={
                "databricks": "TO_CHAR(CAST(x AS TIMESTAMP), y)",
                "drill": "TO_CHAR(CAST(x AS TIMESTAMP), y)",
                "oracle": "TO_CHAR(CAST(x AS TIMESTAMP), y)",
                "postgres": "TO_CHAR(CAST(x AS TIMESTAMP), y)",
                "snowflake": "TO_CHAR(CAST(x AS TIMESTAMP), y)",
                "teradata": "TO_CHAR(CAST(x AS TIMESTAMP), y)",
            },
        )

    def test_regex(self):
        self.validate_all(
            "REGEXP_REPLACE('abcd', 'ab', '')",
            read={
                "presto": "REGEXP_REPLACE('abcd', 'ab', '')",
                "spark": "REGEXP_REPLACE('abcd', 'ab', '')",
                "postgres": "REGEXP_REPLACE('abcd', 'ab', '')",
                "duckdb": "REGEXP_REPLACE('abcd', 'ab', '')",
                "snowflake": "REGEXP_REPLACE('abcd', 'ab', '')",
            },
            write={
                "presto": "REGEXP_REPLACE('abcd', 'ab', '')",
                "spark": "REGEXP_REPLACE('abcd', 'ab', '')",
                "postgres": "REGEXP_REPLACE('abcd', 'ab', '')",
                "duckdb": "REGEXP_REPLACE('abcd', 'ab', '')",
                "snowflake": "REGEXP_REPLACE('abcd', 'ab', '')",
            },
        )

        self.validate_all(
            "SELECT REGEXP_REPLACE('100-200', pattern, 'num', 4)",
            read={
                "databricks": "SELECT REGEXP_REPLACE('100-200', pattern, 'num', 4)",
            },
        )

        self.validate_all(
            "SELECT REGEXP_COUNT('Steven Jones and Stephen Smith are the best players', 'Ste(v|ph)en')",
            read={
                "databricks": "SELECT REGEXP_COUNT('Steven Jones and Stephen Smith are the best players', 'Ste(v|ph)en')",
                "snowflake": "SELECT REGEXP_COUNT('Steven Jones and Stephen Smith are the best players', 'Ste(v|ph)en')",
                "trino": "SELECT REGEXP_COUNT('Steven Jones and Stephen Smith are the best players', 'Ste(v|ph)en')",
            },
            write={
                "databricks": "SELECT REGEXP_COUNT('Steven Jones and Stephen Smith are the best players', 'Ste(v|ph)en')",
                "snowflake": "SELECT REGEXP_COUNT('Steven Jones and Stephen Smith are the best players', 'Ste(v|ph)en')",
                "trino": "SELECT REGEXP_COUNT('Steven Jones and Stephen Smith are the best players', 'Ste(v|ph)en')",
            },
        )

        self.validate_all(
            "SELECT REGEXP_COUNT(a, '[[:punct:]][[:alnum:]]+[[:punct:]]', 1, 'i')",
            read={
                "databricks": "SELECT REGEXP_COUNT(a, '[[:punct:]][[:alnum:]]+[[:punct:]]', 1, 'i')",
            },
        )

        self.validate_all(
            "REGEXP_EXTRACT_ALL('a1_a2a3_a4A5a6', 'a[0-9]', 0)",
            read={
                "bigquery": "REGEXP_EXTRACT_ALL('a1_a2a3_a4A5a6', 'a[0-9]')",
                "trino": "REGEXP_EXTRACT_ALL('a1_a2a3_a4A5a6', 'a[0-9]')",
                "presto": "REGEXP_EXTRACT_ALL('a1_a2a3_a4A5a6', 'a[0-9]')",
                "snowflake": "REGEXP_EXTRACT_ALL('a1_a2a3_a4A5a6', 'a[0-9]')",
                "duckdb": "REGEXP_EXTRACT_ALL('a1_a2a3_a4A5a6', 'a[0-9]')",
                "spark": "REGEXP_EXTRACT_ALL('a1_a2a3_a4A5a6', 'a[0-9]', 0)",
                "databricks": "REGEXP_EXTRACT_ALL('a1_a2a3_a4A5a6', 'a[0-9]', 0)",
            },
            write={
                "bigquery": "REGEXP_EXTRACT_ALL('a1_a2a3_a4A5a6', 'a[0-9]')",
                "trino": "REGEXP_EXTRACT_ALL('a1_a2a3_a4A5a6', 'a[0-9]')",
                "presto": "REGEXP_EXTRACT_ALL('a1_a2a3_a4A5a6', 'a[0-9]')",
                "snowflake": "REGEXP_EXTRACT_ALL('a1_a2a3_a4A5a6', 'a[0-9]', 0)",
                "duckdb": "REGEXP_EXTRACT_ALL('a1_a2a3_a4A5a6', 'a[0-9]', 0)",
                "spark": "REGEXP_EXTRACT_ALL('a1_a2a3_a4A5a6', 'a[0-9]')",
                "databricks": "REGEXP_EXTRACT_ALL('a1_a2a3_a4A5a6', 'a[0-9]')",
            },
        )

        self.validate_all(
            "REGEXP_EXTRACT('abc', '(a)(b)(c)', 1)",
            read={
                "hive": "REGEXP_EXTRACT('abc', '(a)(b)(c)')",
                "spark2": "REGEXP_EXTRACT('abc', '(a)(b)(c)')",
                "spark": "REGEXP_EXTRACT('abc', '(a)(b)(c)')",
                "databricks": "REGEXP_EXTRACT('abc', '(a)(b)(c)')",
            },
            write={
                "hive": "REGEXP_EXTRACT('abc', '(a)(b)(c)')",
                "spark2": "REGEXP_EXTRACT('abc', '(a)(b)(c)')",
                "spark": "REGEXP_EXTRACT('abc', '(a)(b)(c)')",
                "databricks": "REGEXP_EXTRACT('abc', '(a)(b)(c)')",
                "presto": "REGEXP_EXTRACT('abc', '(a)(b)(c)')",
                "trino": "REGEXP_EXTRACT('abc', '(a)(b)(c)')",
                "duckdb": "REGEXP_EXTRACT('abc', '(a)(b)(c)')",
            },
        )

        self.validate_all(
            "REGEXP_LIKE(a, 'x')",
            read={
                "duckdb": "REGEXP_MATCHES(a, 'x')",
                "presto": "REGEXP_LIKE(a, 'x')",
                "hive": "a RLIKE 'x'",
                "spark": "a RLIKE 'x'",
                "databricks": "a RLIKE 'x'",
                "bigquery": "REGEXP_CONTAINS(a, 'x')",
            },
            write={
                "spark": "a RLIKE 'x'",
                "databricks": "a RLIKE 'x'",
                "duckdb": "REGEXP_MATCHES(a, 'x')",
                "presto": "REGEXP_LIKE(a, 'x')",
                "bigquery": "REGEXP_CONTAINS(a, 'x')",
            },
        )

        self.validate_all(
            "SELECT FROM gold_us_prod.content.gld_cross_brand_live WHERE affiliate_links_count >= 5 AND REGEXP_LIKE(full_url, 'gift') AND REGEXP_REPLACE(s.page, '^(.*?)$', '$1') = CONCAT('https://', full_url)",
            read={
                "databricks": "SELECT FROM gold_us_prod.content.gld_cross_brand_live WHERE affiliate_links_count >= 5 AND full_url RLIKE 'gift' AND regexp_replace(s.page, '^(.*?)$', '$1') = CONCAT('https://', full_url)",
            },
        )

        self.validate_all(
            "SPLIT(x, 'a.')",
            read={
                "duckdb": "STR_SPLIT(x, 'a.')",
                "presto": "SPLIT(x, 'a.')",
                "hive": "SPLIT(x, 'a.')",
                "spark": "SPLIT(x, 'a.')",
            },
        )
        self.validate_all(
            "SPLIT(x, 'a.')",
            read={
                "duckdb": "STR_SPLIT_REGEX(x, 'a.')",
                "presto": "REGEXP_SPLIT(x, 'a.')",
            },
        )
        self.validate_all(
            "SIZE(x)",
            read={
                "duckdb": "ARRAY_LENGTH(x)",
                "presto": "CARDINALITY(x)",
                "trino": "CARDINALITY(x)",
                "hive": "SIZE(x)",
                "spark": "SIZE(x)",
            },
        )

        self.validate_all(
            "LOCATE('A', 'ABC')",
            read={
                "trino": "STRPOS('ABC', 'A')",
                "snowflake": "POSITION('A', 'ABC')",
                "presto": "STRPOS('ABC', 'A')",
            },
        )

    def test_parse_filter_array(self):
        self.validate_all(
            "FILTER_ARRAY(the_array, x -> x > 0)",
            write={
                "presto": "FILTER(the_array, x -> x > 0)",
                "hive": "FILTER(the_array, x -> x > 0)",
                "spark": "FILTER(the_array, x -> x > 0)",
                "snowflake": "FILTER(the_array, x -> x > 0)",
            },
        )

        # Test FILTER_ARRAY with positive numbers
        self.validate_all(
            "SELECT FILTER_ARRAY(ARRAY[1, 2, 3, 4, 5], x -> x > 3)",
            read={
                "trino": "SELECT filter(ARRAY[1, 2, 3, 4, 5], x -> x > 3)",
                "snowflake": "SELECT filter(ARRAY_CONSTRUCT(1, 2, 3, 4, 5), x -> x > 3)",
                "databricks": "SELECT filter(ARRAY[1, 2, 3, 4, 5], x -> x > 3)",
            },
        )

        # Test FILTER_ARRAY with negative numbers
        self.validate_all(
            "SELECT FILTER_ARRAY(ARRAY[-5, -4, -3, -2, -1], x -> x <= -3)",
            read={
                "trino": "SELECT filter(ARRAY[-5, -4, -3, -2, -1], x -> x <= -3)",
                "snowflake": "SELECT filter(ARRAY_CONSTRUCT(-5, -4, -3, -2, -1), x -> x <= -3)",
                "databricks": "SELECT filter(ARRAY[-5, -4, -3, -2, -1], x -> x <= -3)",
            },
        )

        # Test FILTER_ARRAY with NULL values
        self.validate_all(
            "SELECT FILTER_ARRAY(ARRAY[NULL, 1, NULL, 2], x -> x IS NOT NULL)",
            read={
                "trino": "SELECT filter(ARRAY[NULL, 1, NULL, 2], x -> x IS NOT NULL)",
                "snowflake": "SELECT filter(ARRAY_CONSTRUCT(NULL, 1, NULL, 2), x -> x IS NOT NULL)",
                "databricks": "SELECT filter(ARRAY[NULL, 1, NULL, 2], x -> x IS NOT NULL)",
            },
        )

        # Test FILTER_ARRAY with complex condition
        self.validate_all(
            "SELECT FILTER_ARRAY(ARRAY[1, 2, 3, 4, 5], x -> MOD(x, 2) = 0)",
            read={
                "trino": "SELECT filter(ARRAY[1, 2, 3, 4, 5], x -> x % 2 = 0)",
                "snowflake": "SELECT filter(ARRAY_CONSTRUCT(1, 2, 3, 4, 5), x -> x % 2 = 0)",
                "databricks": "SELECT filter(ARRAY[1, 2, 3, 4, 5], x -> x % 2 = 0)",
            },
        )

        # Test FILTER_ARRAY with nested arrays
        self.validate_all(
            "SELECT FILTER_ARRAY(ARRAY[ARRAY[1, 2], ARRAY[3, 4]], x -> SIZE(x) = 2)",
            read={
                "trino": "SELECT filter(ARRAY[ARRAY[1, 2], ARRAY[3, 4]], x -> cardinality(x) = 2)",
                "snowflake": "SELECT filter(ARRAY_CONSTRUCT(ARRAY_CONSTRUCT(1, 2), ARRAY_CONSTRUCT(3, 4)), x -> ARRAY_SIZE(x) = 2)",
            },
        )

        self.validate_all(
            "SELECT FILTER_ARRAY(the_array, (e, i) -> MOD(i, 2) = 0 AND e > 0)",
            read={
                "databricks": "select filter(the_array, (e, i) -> i % 2 = 0 AND e > 0)",
                "snowflake": "select filter(the_array, (e, i) -> i % 2 = 0 AND e > 0)",
                "trino": "select filter(the_array, (e, i) -> i % 2 = 0 AND e > 0)",
            },
            write={
                "databricks": "SELECT FILTER(the_array, (e, i) -> i % 2 = 0 AND e > 0)",
                "snowflake": "SELECT FILTER(the_array, (e, i) -> i % 2 = 0 AND e > 0)",
                "trino": "SELECT FILTER(the_array, (e, i) -> i % 2 = 0 AND e > 0)",
            },
        )

    def test_group_concat(self):
        self.validate_all(
            "SELECT c_birth_country AS country, LISTAGG(c_first_name, '')",
            read={"snowflake": "SELECT c_birth_country as country, listagg(c_first_name)"},
        )

        self.validate_all(
            "SELECT c_birth_country AS country, LISTAGG(DISTINCT c_first_name, '')",  # We are expecting
            read={"snowflake": "SELECT c_birth_country as country, listagg(distinct c_first_name)"},
        )

        self.validate_all(
            "SELECT c_birth_country AS country, LISTAGG(DISTINCT c_first_name, ', ')",  # We are expecting
            read={
                "snowflake": "SELECT c_birth_country as country, listagg(distinct c_first_name, ', ')"
            },
        )

        self.validate_all(
            "SELECT c_birth_country AS country, LISTAGG(c_first_name, ' | ')",  # We are expecting
            read={"snowflake": "SELECT c_birth_country as country, listagg(c_first_name, ' | ')"},
        )

    def test_named_struct(self):
        self.validate_identity("SELECT NAMED_STRUCT('key_1', 'one', 'key_2', NULL)")

        self.validate_all(
            "NAMED_STRUCT('key_1', 'one', 'key_2', NULL)",
            read={
                "bigquery": "JSON_OBJECT(['key_1', 'key_2'], ['one', NULL])",
                "duckdb": "JSON_OBJECT('key_1', 'one', 'key_2', NULL)",
                "snowflake": "OBJECT_CONSTRUCT_KEEP_NULL('key_1', 'one', 'key_2', NULL)",
                "databricks": "struct ('one' as key_1, NULL as key_2)",
            },
            write={
                "bigquery": "JSON_OBJECT('key_1', 'one', 'key_2', NULL)",
                "duckdb": "JSON_OBJECT('key_1', 'one', 'key_2', NULL)",
                "snowflake": "OBJECT_CONSTRUCT_KEEP_NULL('key_1', 'one', 'key_2', NULL)",
            },
        )

        self.validate_all(
            "SELECT a.*, TO_JSON(ARRAY[NAMED_STRUCT('x', x_start, 'y', y_start), NAMED_STRUCT('x', x_end, 'y', y_start), NAMED_STRUCT('x', x_end, 'y', y_end), NAMED_STRUCT('x', x_start, 'y', y_end)]) AS geometry",
            read={
                "databricks": "select a.*, to_json(array(struct (x_start as x, y_start as y),struct (x_end as x, y_start as y),struct (x_end as x, y_end as y),struct (x_start as x, y_end as y))) as geometry",
            },
        )

    def test_json_extract(self):
        self.validate_identity(
            """SELECT JSON_EXTRACT('{"fruits": [{"apples": 5, "oranges": 10}, {"apples": 2, "oranges": 4}], "vegetables": [{"lettuce": 7, "kale": 8}]}', '$.fruits.apples') AS string_array"""
        )

        self.validate_all(
            """SELECT JSON_EXTRACT('{ "farm": {"barn": { "color": "red", "feed stocked": true }}}', '$farm.barn.color')""",
            write={
                "bigquery": """SELECT JSON_EXTRACT_SCALAR('{ "farm": {"barn": { "color": "red", "feed stocked": true }}}', '$.farm.barn.color')""",
                "databricks": """SELECT '{ "farm": {"barn": { "color": "red", "feed stocked": true }}}':farm.barn.color""",
                "duckdb": """SELECT '{ "farm": {"barn": { "color": "red", "feed stocked": true }}}' ->> '$.farm.barn.color'""",
                "postgres": """SELECT JSON_EXTRACT_PATH_TEXT('{ "farm": {"barn": { "color": "red", "feed stocked": true }}}', 'farm', 'barn', 'color')""",
                "presto": """SELECT JSON_EXTRACT_SCALAR('{ "farm": {"barn": { "color": "red", "feed stocked": true }}}', '$.farm.barn.color')""",
                "redshift": """SELECT JSON_EXTRACT_PATH_TEXT('{ "farm": {"barn": { "color": "red", "feed stocked": true }}}', 'farm', 'barn', 'color')""",
                "spark": """SELECT GET_JSON_OBJECT('{ "farm": {"barn": { "color": "red", "feed stocked": true }}}', '$.farm.barn.color')""",
                "sqlite": """SELECT '{ "farm": {"barn": { "color": "red", "feed stocked": true }}}' ->> '$.farm.barn.color'""",
            },
        )
        #
        self.validate_all(
            """SELECT JSON_VALUE('{"fruits": [{"apples": 5, "oranges": 10}, {"apples": 2, "oranges": 4}], "vegetables": [{"lettuce": 7, "kale": 8}]}', '$.fruits.apples') AS string_array""",
            write={
                "e6": """SELECT JSON_EXTRACT('{"fruits": [{"apples": 5, "oranges": 10}, {"apples": 2, "oranges": 4}], "vegetables": [{"lettuce": 7, "kale": 8}]}', '$.fruits.apples') AS string_array"""
            },
        )

        self.validate_all(
            """SELECT JSON_VALUE('{ "farm": {"barn": { "color": "red", "feed stocked": true }}}', 'farm')""",
            write={
                "bigquery": """SELECT JSON_EXTRACT_SCALAR('{ "farm": {"barn": { "color": "red", "feed stocked": true }}}', '$.farm')""",
                "databricks": """SELECT '{ "farm": {"barn": { "color": "red", "feed stocked": true }}}':farm""",
                "duckdb": """SELECT '{ "farm": {"barn": { "color": "red", "feed stocked": true }}}' ->> '$.farm'""",
                "postgres": """SELECT JSON_EXTRACT_PATH_TEXT('{ "farm": {"barn": { "color": "red", "feed stocked": true }}}', 'farm')""",
                "presto": """SELECT JSON_EXTRACT_SCALAR('{ "farm": {"barn": { "color": "red", "feed stocked": true }}}', '$.farm')""",
                "redshift": """SELECT JSON_EXTRACT_PATH_TEXT('{ "farm": {"barn": { "color": "red", "feed stocked": true }}}', 'farm')""",
                "spark": """SELECT GET_JSON_OBJECT('{ "farm": {"barn": { "color": "red", "feed stocked": true }}}', '$.farm')""",
                "sqlite": """SELECT '{ "farm": {"barn": { "color": "red", "feed stocked": true }}}' ->> '$.farm'""",
            },
        )

    def test_array_slice(self):
        self.validate_all(
            "SELECT ARRAY_SLICE(A, B, C + B)",
            read={
                "databricks": "SELECT SLICE(A,B,C)",
                "presto": "SELECT SLICE(A,B,C)",
            },
        )
        self.validate_all(
            "SELECT ARRAY_SLICE(A,B,C)",
            write={
                "databricks": "SELECT SLICE(A, B, C - B)",
                "presto": "SELECT SLICE(A, B, C - B)",
                "snowflake": "SELECT ARRAY_SLICE(A, B, C)",
            },
        )

        self.validate_all(
            "SELECT ARRAY_SLICE(ARRAY['a', 'b', 'c', 'd', 'e'], -3, 5 + -3) AS result",
            read={"databricks": "SELECT slice(array('a', 'b', 'c', 'd', 'e'), -3, 5) AS result"},
        )

        self.validate_all(
            "SELECT ARRAY_SLICE(TRANSFORM(SEQUENCE(1, 6), x -> x * 2), 2, 3 + 2)",
            read={
                "databricks": "SELECT slice(transform(sequence(1, 6), x -> x * 2), 2, 3)",
            },
        )

    def test_trim(self):
        self.validate_all(
            "TRIM('a' FROM 'abc')",
            read={
                "bigquery": "TRIM('abc', 'a')",
                "snowflake": "TRIM('abc', 'a')",
                "databricks": "TRIM('a' FROM 'abc')",
            },
            write={
                "bigquery": "TRIM('abc', 'a')",
                "snowflake": "TRIM('abc', 'a')",
                "databricks": "TRIM('a' FROM 'abc')",
            },
        )

        self.validate_all(
            "LTRIM('H', 'Hello World')",
            read={
                "oracle": "LTRIM('Hello World', 'H')",
                "clickhouse": "TRIM(LEADING 'H' FROM 'Hello World')",
                "databricks": "TRIM(LEADING 'H' FROM 'Hello World')",
                "snowflake": "LTRIM('Hello World', 'H')",
                "bigquery": "LTRIM('Hello World', 'H')",
            },
            write={
                "clickhouse": "TRIM(LEADING 'H' FROM 'Hello World')",
                "oracle": "LTRIM('Hello World', 'H')",
                "snowflake": "LTRIM('Hello World', 'H')",
                "bigquery": "LTRIM('Hello World', 'H')",
                "databricks": "LTRIM('H', 'Hello World')",
            },
        )

        self.validate_all(
            "RTRIM('d', 'Hello World')",
            read={
                "clickhouse": "TRIM(TRAILING 'd' FROM 'Hello World')",
                "databricks": "TRIM(TRAILING 'd' FROM 'Hello World')",
                "oracle": "RTRIM('Hello World', 'd')",
                "snowflake": "RTRIM('Hello World', 'd')",
                "bigquery": "RTRIM('Hello World', 'd')",
            },
            write={
                "clickhouse": "TRIM(TRAILING 'd' FROM 'Hello World')",
                "databricks": "RTRIM('d', 'Hello World')",
                "oracle": "RTRIM('Hello World', 'd')",
                "snowflake": "RTRIM('Hello World', 'd')",
                "bigquery": "RTRIM('Hello World', 'd')",
            },
        )

        self.validate_all(
            "TRIM('abcSpark')",
            read={
                "databricks": "TRIM(BOTH from 'abcSpark')",
                "snowflake": "TRIM('abcSpark')",
                "oracle": "TRIM(BOTH from 'abcSpark')",
                "bigquery": "TRIM('abcSpark')",
                "clickhouse": "TRIM(BOTH from 'abcSpark')",
            },
            write={
                "databricks": "TRIM('abcSpark')",
                "snowflake": "TRIM('abcSpark')",
                "oracle": "TRIM('abcSpark')",
                "bigquery": "TRIM('abcSpark')",
                "clickhouse": "TRIM('abcSpark')",
            },
        )

        self.validate_all(
            "TRIM(BOTH trimstr FROM 'abcSpark')",
            read={
                "databricks": "TRIM(BOTH trimstr FROM 'abcSpark')",
                "oracle": "TRIM(BOTH trimstr FROM 'abcSpark')",
                "clickhouse": "TRIM(BOTH trimstr FROM 'abcSpark')",
            },
            write={
                "databricks": "TRIM(BOTH trimstr FROM 'abcSpark')",
                "oracle": "TRIM(BOTH trimstr FROM 'abcSpark')",
                "clickhouse": "TRIM(BOTH trimstr FROM 'abcSpark')",
            },
        )

        self.validate_all(
            "SELECT EXTRACT(DAY FROM CAST('2025-04-08' AS DATE))",
            read={
                "snowflake": "SELECT DATE_PART(day, '2025-04-08'::DATE)",
                "databricks": "SELECT date_part('day', DATE'2025-04-08')",
            },
        )

    def test_aggregate(self):
        self.validate_all(
            "SELECT PERCENTILE_CONT(0.5) WITHIN GROUP (ORDER BY col) FROM (VALUES (1), (2), (2), (3), (4), (NULL)) AS tab(col)",
            read={
                "databricks": "SELECT median(col) FROM VALUES (1), (2), (2), (3), (4), (NULL) AS tab(col)"
            },
        )

        self.validate_all(
            "PERCENTILE_CONT(0.5) WITHIN GROUP (ORDER BY CASE WHEN cc.cost_type = 'relative' THEN (cd.'value' * rt.'value') ELSE cd.'value' END)",
            read={
                "databricks": "MEDIAN(CASE WHEN cc.cost_type = 'relative' THEN (cd.'value' * rt.'value') ELSE cd.'value' END)"
            },
        )

        self.validate_all(
            "SELECT MEDIAN(DISTINCT col) FROM (VALUES (1), (2), (2), (3), (4), (NULL)) AS tab(col)",
            read={
                "databricks": "SELECT median(DISTINCT col) FROM VALUES (1), (2), (2), (3), (4), (NULL) AS tab(col)"
            },
        )

        self.validate_all(
            """ROUND(PERCENTILE_CONT(0.5) WITHIN GROUP (ORDER BY cd."value" * CASE WHEN cc.cost_type = 'relative' THEN 100 ELSE 1 END), 6)""",
            read={
                "databricks": "ROUND(MEDIAN(cd.`value` * CASE WHEN cc.cost_type = 'relative' THEN 100 ELSE 1 END), 6)"
            },
        )

        self.validate_all(
            """ROUND(PERCENTILE_CONT(0.5) WITHIN GROUP (ORDER BY cd."value" * CASE WHEN COUNT(DISTINCT (col)) > 10 THEN 100 ELSE 1 END), 6)""",
            read={
                "databricks": "ROUND(MEDIAN(cd.`value` * CASE WHEN count(distinct(col)) > 10 THEN 100 ELSE 1 END), 6)"
            },
        )

    def test_unixtime_functions(self):
        self.validate_all(
            "FORMAT_TIMESTAMP(X, 'y')",
            read={
                "databricks": "FROM_UNIXTIME(UNIX_TIMESTAMP(X), 'yyyy')",
            },
        )
        self.validate_all(
            "FROM_UNIXTIME(A)",
            read={
                "databricks": "FROM_UNIXTIME(A)",
            },
        )

        self.validate_all(
            "FORMAT_TIMESTAMP(FROM_UNIXTIME(A), 'y')",
            read={
                "databricks": "FROM_UNIXTIME(A, 'yyyy')",
            },
        )

        self.validate_all(
            "SELECT AVG(DISTINCT col) FROM (VALUES (1), (1), (2)) AS tab(col)",
            read={"databricks": "SELECT avg(DISTINCT col) FROM VALUES (1), (1), (2) AS tab(col);"},
        )

        self.validate_all(
            "GREATEST(AVG(voluntary_cancellation_mrr.'CANCEL FROM PAID'), 0) * 0.15",
            read={
                "databricks": """ GREATEST( AVG( voluntary_cancellation_mrr."CANCEL FROM PAID" ), 0 ) * 0.15 """
            },
        )

        self.validate_all(
            "SELECT MIN(colA) FROM table1",
            read={"databricks": "select min(colA) from table1"},
            write={"databricks": "SELECT MIN(colA) FROM table1"},
        )

        self.validate_all(
            "SELECT COUNT(DISTINCT colA, colB) FROM table1",
            read={"databricks": "SELECT count(distinct colA, colB) FROM table1"},
            write={"databricks": "SELECT COUNT(DISTINCT colA, colB) FROM table1"},
        )

        self.validate_all(
            "SELECT MAX(col) FROM table1", read={"databricks": "SELECT max(col) FROM table1"}
        )

        self.validate_all(
            "SELECT DISTINCT (colA) FROM table1",
            read={"databricks": "select distinct(colA) from table1"},
        )

        self.validate_all(
            "SELECT SUM(colA) FROM table1", read={"databricks": "select sum(colA) from table1;"}
        )

        self.validate_all(
            "SELECT ARBITRARY(colA) FROM table1",
            read={"databricks": "select arbitrary(colA) from table1;"},
        )

        self.validate_all(
            "SELECT ARBITRARY(col) IGNORE NULLS FROM (VALUES (NULL), (5), (20)) AS tab(col)",
            read={
                "databricks": "SELECT any_value(col) IGNORE NULLS FROM VALUES (NULL), (5), (20) AS tab(col)"
            },
        )

        self.validate_all(
            "SELECT department, LISTAGG(employee_name, ', ') FROM employees GROUP BY department",
            read={
                "postgres": "SELECT department, STRING_AGG(employee_name, ', ') FROM employees GROUP BY department"
            },
        )

    def test_math(self):
        self.validate_all("SELECT CEIL(5.4)", read={"databricks": "SELECT ceil(5.4)"})

        self.validate_all("SELECT CEIL(3345.1, -2)", read={"databricks": "SELECT ceil(3345.1, -2)"})
        self.validate_all("SELECT FLOOR(5.4)", read={"databricks": "SELECT floor(5.4)"})

        self.validate_all(
            "SELECT FLOOR(3345.1, -2)", read={"databricks": "SELECT floor(3345.1, -2)"}
        )

        self.validate_all(
            """SELECT transaction_id, amount, transaction_date, CEIL(MONTH(TO_DATE(transaction_date)) / 3.0) AS qtr, CEIL(amount / 1000) * 1000 AS amount_rounded_up, CASE WHEN CEIL(amount / 1000) * 1000 > 10000 THEN 'Large' WHEN CEIL(amount / 1000) * 1000 > 5000 THEN 'Medium' ELSE 'Small' END AS transaction_size FROM financial_transactions WHERE YEAR(TO_DATE(transaction_date)) = 2023""",
            read={
                "databricks": "SELECT transaction_id, amount, transaction_date, CEIL(MONTH(transaction_date)/3.0) AS "
                              "qtr, CEIL(amount/1000) * 1000 AS amount_rounded_up, CASE WHEN CEIL(amount/1000) * "
                              "1000 > 10000 THEN 'Large' WHEN CEIL(amount/1000) * 1000 > 5000 THEN 'Medium' ELSE "
                              "'Small' END AS transaction_size FROM financial_transactions WHERE YEAR("
                              "transaction_date) = 2023"
            },
        )

        self.validate_all("SELECT ROUND(5.678)", read={"databricks": "select round(5.678)"})

        self.validate_all("SELECT ROUND(5.678, 2)", read={"databricks": "select round(5.678, 2)"})

        self.validate_all(
            "SELECT account_id, transaction_type, ROUND(SUM(amount), 2) AS total_amount, ROUND(AVG(amount), "
            "2) AS avg_amount, ROUND(SUM(amount) * CASE WHEN currency = 'EUR' THEN 1.08 WHEN currency = 'GBP' THEN "
            "1.23 ELSE 1.0 END, 2) AS usd_equivalent, ROUND(SUM(amount) / NULLIF(COUNT(DISTINCT MONTH(TO_DATE("
            "transaction_date))), 0), 2) AS monthly_avg FROM transactions WHERE YEAR(TO_DATE(transaction_date)) = "
            "2023 GROUP BY account_id, transaction_type, currency HAVING ROUND(SUM(amount), 2) > 1000",
            read={
                "databricks": "SELECT account_id, transaction_type, ROUND(SUM(amount), 2) AS total_amount, ROUND(AVG("
                              "amount), 2) AS avg_amount, ROUND(SUM(amount) * CASE WHEN currency = 'EUR' THEN 1.08 "
                              "WHEN currency = 'GBP' THEN 1.23 ELSE 1.0 END, 2) AS usd_equivalent, ROUND(SUM(amount) "
                              "/ NULLIF(COUNT(DISTINCT MONTH(transaction_date)), 0), 2) AS monthly_avg FROM "
                              "transactions WHERE YEAR(transaction_date) = 2023 GROUP BY account_id, "
                              "transaction_type, currency HAVING ROUND(SUM(amount), 2) > 1000"
            },
        )

        self.validate_all(
            "CASE WHEN prev_mrr IS NOT NULL THEN ABS(mrr - prev_mrr) ELSE mrr END AS mrr_diff",
            read={
                "databricks": "CASE WHEN prev_mrr is not null then abs(mrr - prev_mrr) ELSE mrr END as mrr_diff"
            },
        )

        self.validate_all(
            "SELECT customer_id, COUNT(*) AS invoices, ROUND(AVG(ABS(DATE_DIFF('DAY', payment_date, due_date))), "
            "1) AS avg_days_deviation, ROUND(STDDEV(ABS(DATE_DIFF('DAY', payment_date, due_date))), "
            "1) AS stddev_days_deviation, SUM(CASE WHEN payment_date > due_date THEN 1 ELSE 0 END) AS late_payments, "
            "SUM(CASE WHEN payment_date < due_date THEN 1 ELSE 0 END) AS early_payments, ROUND(100.0 * SUM(CASE WHEN "
            "payment_date > due_date THEN 1 ELSE 0 END) / COUNT(*), 1) AS late_payment_rate FROM invoices WHERE "
            "payment_date IS NOT NULL AND YEAR(TO_DATE(TO_DATE(due_date))) = 2023 GROUP BY customer_id HAVING COUNT("
            "*) > 5 ORDER BY avg_days_deviation DESC",
            read={
                "databricks": """SELECT customer_id, COUNT(*) AS invoices, ROUND(AVG(ABS(DATE_DIFF('DAY', 
                payment_date, due_date))), 1) AS avg_days_deviation, ROUND(STDDEV(ABS(DATE_DIFF('DAY', payment_date, 
                due_date))), 1) AS stddev_days_deviation, SUM(CASE WHEN payment_date > due_date THEN 1 ELSE 0 END) AS 
                late_payments, SUM(CASE WHEN payment_date < due_date THEN 1 ELSE 0 END) AS early_payments, 
                ROUND(100.0 * SUM(CASE WHEN payment_date > due_date THEN 1 ELSE 0 END) / COUNT(*), 
                1) AS late_payment_rate FROM invoices WHERE payment_date IS NOT NULL AND YEAR(TO_DATE(due_date)) = 
                2023 GROUP BY customer_id HAVING COUNT(*) > 5 ORDER BY avg_days_deviation DESC"""
            },
        )

        self.validate_all(
            "CASE WHEN SIGN(actual_value - predicted_value) = SIGN(actual_value - LAG(predicted_value) OVER ("
            "PARTITION BY model_id ORDER BY forecast_date)) THEN 1 ELSE 0 END",
            read={
                "databricks": """ CASE WHEN SIGN(actual_value - predicted_value) = SIGN(actual_value - 
                LAG(predicted_value) OVER (PARTITION BY model_id ORDER BY forecast_date)) THEN 1 ELSE 0 END """
            },
        )

        self.validate_all(
            "SELECT SIGN(INTERVAL -1 DAY)", read={"databricks": "SELECT sign(INTERVAL'-1' DAY)"}
        )

        self.validate_all("SELECT MOD(2, 1.8)", read={"databricks": "SELECT mod(2, 1.8)"})

        self.validate_all("SELECT MOD(2, 1.8)", read={"databricks": "SELECT 2 % 1.8"})

        self.validate_all(
            "ROUND(SQRT(AVG(POWER(actual_value - predicted_value, 2))), 2)",
            read={"databricks": "ROUND(SQRT(AVG(POWER(actual_value - predicted_value, 2))), 2)"},
        )

        self.validate_all("SELECT POWER(2, 3)", read={"databricks": "SELECT pow(2, 3)"})

        self.validate_all(
            "SELECT c1, FACTORIAL(c1) FROM RANGE(-1, 22) AS t(c1)",
            read={"databricks": "SELECT c1, factorial(c1) FROM range(-1, 22) AS t(c1)"},
        )

        self.validate_all("SELECT CBRT(27.0)", read={"databricks": "SELECT cbrt(27.0)"})

        self.validate_all("SELECT EXP(0)", read={"databricks": "SELECT exp(0)"})

        self.validate_all("SELECT SIN(0)", read={"databricks": "SELECT sin(0)"})

        self.validate_all("SELECT SINH(0)", read={"databricks": "SELECT sinh(0)"})

        self.validate_all("SELECT COS(PI())", read={"databricks": "SELECT cos(pi())"})

        self.validate_all("SELECT COSH(0)", read={"databricks": "SELECT cosh(0)"})

        self.validate_all("SELECT ACOSH(0)", read={"databricks": "SELECT acosh(0)"})

        self.validate_all("SELECT TAN(0)", read={"databricks": "SELECT tan(0)"})

        self.validate_all("SELECT TANH(0)", read={"databricks": "SELECT tanh(0)"})

        self.validate_all("SELECT COT(1)", read={"databricks": "SELECT cot(1)"})

        self.validate_all("SELECT DEGREES(1)", read={"databricks": "select degrees(1)"})

        self.validate_all("SELECT RADIANS(1)", read={"databricks": "SELECT radians(1)"})

        self.validate_all("SELECT PI()", read={"databricks": "SELECT pi()"})

        self.validate_all("SELECT LN(1)", read={"databricks": "SELECT ln(1)"})

    def test_string(self):
        self.validate_all(
            "SELECT '%SystemDrive%/Users/John' LIKE '/%SystemDrive/%//Users%' ESCAPE '/'",
            read={
                "databricks": "SELECT '%SystemDrive%/Users/John' like '/%SystemDrive/%//Users%' ESCAPE '/'"
            },
        )

        # In the following test case when argument "Some" is provided in databricks, space is removed after "Some" and it is treated as function
        self.validate_all(
            "SELECT 'Spark' LIKE SOME('_park', '_ock')",
            read={"databricks": "SELECT 'Spark' like SOME ('_park', '_ock')"},
        )

        self.validate_all(
            """CASE WHEN LOWER(product_name) LIKE '%premium%' OR LOWER(info) LIKE '%premium%' THEN 1 ELSE 0 END""",
            read={
                "databricks": "CASE WHEN LOWER(product_name) LIKE '%premium%' OR LOWER(info) LIKE '%premium%' THEN 1 ELSE 0 END"
            },
        )

        self.validate_all(
            "SELECT ILIKE('Spark', '_PARK')", read={"databricks": "SELECT ilike('Spark', '_PARK')"}
        )

        self.validate_all(
            "SELECT REGEXP_LIKE('%SystemDrive%John', '%SystemDrive%.*')",
            read={"databricks": """SELECT r'%SystemDrive%John' rlike r'%SystemDrive%.*'"""},
        )

        # Getting Assertion Error because of "\"
        # self.validate_all(
        #     """CASE WHEN REGEXP_LIKE(url, '(?i)/products/\\d+') THEN 'Product Page' ELSE 'Other Page' END AS page_type""",
        #     read={
        #         'databricks': """CASE WHEN url RLIKE '(?i)/products/\\d+' THEN 'Product Page' ELSE 'Other Page' END AS page_type"""
        #     }
        # )

        self.validate_all(
            "SELECT LENGTH('Spark SQL ')", read={"databricks": "SELECT length('Spark SQL ')"}
        )

        self.validate_all(
            "SELECT LENGTH('Spark SQL ')", read={"databricks": "SELECT len('Spark SQL ')"}
        )

        self.validate_all(
            "SELECT LENGTH('Spark SQL ')",
            read={"databricks": "SELECT character_length('Spark SQL ')"},
        )

        self.validate_all(
            "SELECT LENGTH('Spark SQL ')", read={"databricks": "SELECT char_length('Spark SQL ')"}
        )

        self.validate_all(
            "SELECT REPLACE('ABCabc' COLLATE UTF8_LCASE, 'abc', 'DEF')",
            read={"databricks": "SELECT replace('ABCabc' COLLATE UTF8_LCASE, 'abc', 'DEF')"},
        )

        self.validate_all(
            "CASE WHEN REPLACE(LOWER(table1), 'fact_', '') != table1 THEN ' WHERE event_date >= DATE_SUB(CURRENT_DATE(), 365)' WHEN REPLACE(LOWER(table1), 'dim_', '') != table1 THEN ' WHERE is_active = TRUE' ELSE '' END",
            read={
                "databricks": "CASE WHEN REPLACE(LOWER(table1), 'fact_', '') != table1 THEN ' WHERE event_date >= DATE_SUB(CURRENT_DATE(), 365)' WHEN REPLACE(LOWER(table1), 'dim_', '') != table1 THEN ' WHERE is_active = TRUE' ELSE '' END"
            },
        )

        self.validate_all(
            "SELECT product_id, UPPER(product_name) AS product_name_upper FROM products WHERE UPPER(product_name) LIKE UPPER('%laptop%')",
            read={
                "databricks": "SELECT product_id, UPPER(product_name) AS product_name_upper FROM products WHERE UPPER(product_name) LIKE UPPER('%laptop%')"
            },
        )

        self.validate_all(
            "SELECT SUBSTRING('Spark SQL', 5, 1)",
            read={"databricks": "SELECT substring('Spark SQL' FROM 5 FOR 1)"},
        )

        self.validate_all(
            "SELECT SUBSTRING('Spark SQL', 5, 1)",
            read={"databricks": "SELECT substring('Spark SQL', 5, 1)"},
        )

        self.validate_all(
            """SELECT email, SUBSTRING(email, LOCATE('@', email) + 1) AS dmn FROM users""",
            read={
                "databricks": "SELECT email, substring(email, locate('@', email) + 1) AS dmn FROM users"
            },
        )

        self.validate_all(
            """SELECT email, SUBSTRING(email, LOCATE('@', email) + 1) AS dmn FROM users""",
            read={
                "databricks": "SELECT email, substr(email, locate('@', email) + 1) AS dmn FROM users"
            },
        )

        self.validate_all(
            "SELECT INITCAP('sPark sql')", read={"databricks": "SELECT initcap('sPark sql')"}
        )

        self.validate_all(
            "SELECT LOCATE('bar', 'abcbarbar', 5)",
            read={"databricks": "SELECT charindex('bar', 'abcbarbar', 5)"},
        )

        self.validate_all(
            "SELECT LOCATE('bar', 'abcbarbar', 5)",
            read={"databricks": "SELECT locate('bar', 'abcbarbar', 5)"},
        )

        self.validate_all(
            "SELECT LOCATE('6', 'e6data-e6data')",
            read={"databricks": "select position('6' in 'e6data-e6data')"},
        )

        self.validate_all(
            "SELECT LEFT('Spark SQL', 3)", read={"databricks": "SELECT left('Spark SQL', 3)"}
        )

        self.validate_all(
            "SELECT RIGHT('Spark SQL', 3)", read={"databricks": "SELECT right('Spark SQL', 3)"}
        )

        self.validate_all(
            "SELECT CONTAINS_SUBSTR('SparkSQL', 'Spark')",
            read={"databricks": "SELECT contains('SparkSQL', 'Spark')"},
        )

        self.validate_all(
            "SELECT LOCATE('SQL', 'SparkSQL')",
            read={"databricks": "SELECT instr('SparkSQL', 'SQL')"},
        )

        self.validate_all(
            "SELECT SOUNDEX('Miller')", read={"databricks": "SELECT soundex('Miller')"}
        )

        self.validate_all(
            "SELECT SPLIT('oneAtwoBthreeC', '[ABC]', 2)",
            read={"databricks": "SELECT split('oneAtwoBthreeC', '[ABC]', 2)"},
        )

        self.validate_all(
            "SPLIT_PART('Hello,world,!', ',', 1)",
            read={"databricks": "split_part('Hello,world,!', ',', 1)"},
        )

        self.validate_all("SELECT REPEAT('a', 4)", read={"databricks": "select repeat('a', 4)"})

        self.validate_all("SELECT UNICODE('234')", read={"databricks": "SELECT ascii('234')"})

        self.validate_all(
            "SELECT ENDSWITH('SparkSQL', 'sql')",
            read={"databricks": "SELECT endswith('SparkSQL', 'sql')"},
        )

        self.validate_all(
            "SELECT STARTS_WITH('SparkSQL', 'spark')",
            read={"databricks": "SELECT startswith('SparkSQL', 'spark')"},
        )

        self.validate_all(
            "SELECT LOCATE('6', 'e6data')", read={"databricks": "SELECT STRPOS('e6data','6')"}
        )

        self.validate_all(
            "SELECT LPAD('hi', 1, '??')", read={"databricks": "SELECT lpad('hi', 1, '??')"}
        )

        self.validate_all(
            "SELECT RPAD('hi', 5, 'ab')", read={"databricks": "SELECT rpad('hi', 5, 'ab')"}
        )

        self.validate_all(
            "SELECT REVERSE(ARRAY[2, 1, 4, 3])",
            read={"databricks": "SELECT reverse(array(2, 1, 4, 3))"},
        )

        self.validate_all(
            "SELECT REVERSE('Spark SQL')", read={"databricks": "SELECT reverse('Spark SQL')"}
        )

        self.validate_all(
            "SELECT TO_CHAR(CAST(111.11 AS TIMESTAMP),'$99.9')",
            read={"databricks": "SELECT to_char(111.11, '$99.9')"},
        )

        self.validate_all(
            "SELECT TO_CHAR(CAST(12454 AS TIMESTAMP),'99,999')",
            read={"databricks": "SELECT to_char(12454, '99,999')"},
        )

        self.validate_all(
            "SELECT TO_CHAR(CAST(CAST('2016-04-08' AS DATE) AS TIMESTAMP),'y')",
            read={"databricks": "SELECT to_char(date'2016-04-08', 'y')"},
        )

        self.validate_all(
            "SELECT TO_VARCHAR(1539177637527311044940, 'hex')",
            read={"databricks": "SELECT to_varchar(x'537061726b2053514c', 'hex')"},
        )

    def test_to_utf(self):
        self.validate_all(
            "TO_UTF8(x)",
            read={
                "duckdb": "ENCODE(x)",
                "spark": "ENCODE(x, 'utf-8')",
                "presto": "TO_UTF8(x)",
            },
            write={
                "duckdb": "ENCODE(x)",
                "presto": "TO_UTF8(x)",
                "spark": "ENCODE(x, 'utf-8')",
            },
        )

        self.validate_all(
            """SELECT emoji, TO_UTF8(emoji) AS utf8_bytes, LENGTH(TO_UTF8(emoji)) AS byte_length, LENGTH(emoji) AS char_length FROM (VALUES ('🔥'), ('🌍'), ('😊'), ('⚡')) AS t(emoji)""",
            read={
                "spark": "SELECT emoji, ENCODE(emoji, 'utf-8') AS utf8_bytes, LENGTH(ENCODE(emoji, 'utf-8')) AS byte_length, LENGTH(emoji) AS char_length FROM (VALUES ('🔥'), ('🌍'), ('😊'), ('⚡')) AS t(emoji)",
            },
        )

    def test_md5(self):
        self.validate_all(
            "SELECT MD5(some_string)",
            read={
                "duckdb": "SELECT MD5(some_string)",
                "spark": "SELECT MD5(some_string)",
                "clickhouse": "SELECT MD5(some_string)",
                "presto": "SELECT MD5(some_string)",
                "trino": "SELECT MD5(some_string)",
                "snowflake": "select MD5_HEX(some_string)",
            },
            write={
                "bigquery": "SELECT MD5(some_string)",
                "duckdb": "SELECT UNHEX(MD5(some_string))",
                "clickhouse": "SELECT MD5(some_string)",
                "presto": "SELECT MD5(some_string)",
                "trino": "SELECT MD5(some_string)",
                "snowflake": "SELECT MD5(some_string)",
            },
        )

    def test_array_prepend_append(self):
        self.validate_all(
            "ARRAY_APPEND(ARRAY[1, 2], 3)",
            read={
                "databricks": "ARRAY_APPEND(ARRAY(1, 2),3)",
                "snowflake": "ARRAY_APPEND(ARRAY_CONSTRUCT(1, 2),3)",
            },
            write={
                "databricks": "ARRAY_APPEND(ARRAY(1, 2), 3)",
                "snowflake": "ARRAY_APPEND([1, 2], 3)",
            },
        )

        self.validate_all(
            "ARRAY_PREPEND(ARRAY[1, 2], 3)",
            read={
                "databricks": "ARRAY_PREPEND(ARRAY(1, 2),3)",
                "snowflake": "ARRAY_PREPEND(ARRAY_CONSTRUCT(1, 2),3)",
            },
            write={
                "databricks": "ARRAY_PREPEND(ARRAY(1, 2), 3)",
                "snowflake": "ARRAY_PREPEND([1, 2], 3)",
            },
        )

        self.validate_all(
            "SELECT ARRAY_APPEND(ARRAY_PREPEND(ARRAY[10, 20], 5 * 2), 100 + 23)",
            read={
                "databricks": "SELECT array_append(array_prepend(array(10, 20), 5 * 2), 100 + 23)",
                "snowflake": "SELECT array_append(array_prepend(array_construct(10, 20), 5 * 2), 100 + 23)",
            },
        )

    def test_array_to_string(self):
        self.validate_all(
            "SELECT ARRAY_JOIN(ARRAY[1, 2, 3], '+')",
            read={
                "snowflake": "SELECT ARRAY_TO_STRING(ARRAY_CONSTRUCT(1,2,3),'+')",
                "databricks": "SELECT ARRAY_JOIN(ARRAY[1, 2, 3], '+')",
            },
            write={
                "snowflake": "SELECT ARRAY_TO_STRING([1, 2, 3], '+')",
                "databricks": "SELECT ARRAY_JOIN(ARRAY(1, 2, 3), '+')",
            },
        )

        self.validate_all(
            "SELECT ARRAY_JOIN(ARRAY[1, 2, 3, NULL], '+', '@')",
            read={
                "databricks": "SELECT ARRAY_JOIN(ARRAY[1, 2, 3, NULL], '+', '@')",
            },
        )

    def test_date_time(self):
        self.validate_all("SELECT NOW()", read={"databricks": "SELECT now()"})

        self.validate_all(
            "SELECT event_string, CAST(SUBSTRING(event_string, 1, 10) AS DATE) AS event_date FROM events",
            read={
                "databricks": "SELECT event_string, date(substring(event_string, 1, 10)) AS event_date FROM events"
            },
        )

        self.validate_all(
            "SELECT CAST('2020-04-30 12:25:13.45' AS TIMESTAMP)",
            read={"databricks": "SELECT timestamp('2020-04-30 12:25:13.45')"},
        )

        self.validate_all(
            "SELECT TO_DATE('2016-12-31', 'y-MM-dd')",
            read={"databricks": "SELECT to_date('2016-12-31', 'yyyy-MM-dd')"},
        )

        self.validate_all(
            "SELECT TO_DATE('2016-12-31', 'y-m-d')",
            read={"databricks": "SELECT to_date('2016-12-31', '%y-%m-%d')"},
        )

        self.validate_all(
            "SELECT TO_TIMESTAMP('2016-12-31', 'y-MM-dd')",
            read={"databricks": "SELECT to_timestamp('2016-12-31', 'yyyy-MM-dd')"},
        )

        self.validate_all(
            "SELECT TO_TIMESTAMP_NTZ('1997-09-06 12:29:34')",
            read={"databricks": "select to_timestamp_ntz('1997-09-06 12:29:34')"},
        )

        # This transpilation is incorrect as format is not considered.
        self.validate_all(
            "SELECT FROM_UNIXTIME_WITHUNIT(0, 'milliseconds')",
            read={"databricks": "SELECT from_unixtime(0, 'yyyy-MM-dd HH:mm:ss')"},
        )

        # This transpilation is incorrect as format 'yyyy-MM-dd' is not supported
        self.validate_all(
            "SELECT TO_UNIX_TIMESTAMP('2016-04-08', 'yyyy-MM-dd')/1000",
            read={"databricks": "SELECT to_unix_timestamp('2016-04-08', 'yyyy-MM-dd')"},
        )

        self.validate_all(
            "SELECT TO_UNIX_TIMESTAMP('2016-04-08')/1000",
            read={"databricks": "SELECT to_unix_timestamp('2016-04-08')"},
        )

        self.validate_all(
            "SELECT DATE_TRUNC('YEAR', '2015-03-05T09:32:05.359')",
            read={"databricks": "SELECT date_trunc('YEAR', '2015-03-05T09:32:05.359')"},
        )

        self.validate_all(
            "SELECT DATE_TRUNC('MM', '2015-03-05T09:32:05.359')",
            read={"databricks": "SELECT date_trunc('MM', '2015-03-05T09:32:05.359')"},
        )

        self.validate_all(
            "SELECT DATE_TRUNC('WEEK', '2019-08-04')",
            read={"databricks": "SELECT trunc('2019-08-04', 'week')"},
        )

        self.validate_all(
            "SELECT DATE_ADD('YEAR', 5, CAST('2000-08-05' AS DATE))",
            read={"databricks": "select date_add('year', 5, cast('2000-08-05' as date))"},
        )

        self.validate_all(
            "SELECT DATE_DIFF('YEAR', '2021-01-01', '2022-03-28')",
            read={"databricks": """SELECT date_diff("YEAR", '2021-01-01', '2022-03-28')"""},
        )

        self.validate_all(
            "SELECT DATE_DIFF('DAY', '2009-07-30', '2009-07-31')",
            read={"databricks": "SELECT datediff('2009-07-31', '2009-07-30')"},
        )

        self.validate_all(
            "SELECT TIMESTAMP_ADD('MONTH', -1, CAST('2022-03-31 00:00:00' AS TIMESTAMP))",
            read={"databricks": "SELECT timestampadd(MONTH, -1, TIMESTAMP'2022-03-31 00:00:00')"},
        )

        self.validate_all(
            "SELECT TIMESTAMP_DIFF(CAST('2021-01-01' AS DATE), CAST('1900-03-28' AS DATE), 'YEAR')",
            read={"databricks": "SELECT timestampdiff(YEAR, DATE'2021-01-01', DATE'1900-03-28')"},
        )

        self.validate_all(
            "SELECT EXTRACT(YEAR FROM CAST('2019-08-12 01:00:00.123456' AS TIMESTAMP))",
            read={"databricks": "SELECT extract(YEAR FROM TIMESTAMP '2019-08-12 01:00:00.123456')"},
        )

        self.validate_all(
            "SELECT EXTRACT(DAY FROM CAST('2019-08-12' AS DATE))",
            read={"databricks": "SELECT date_part('day', DATE'2019-08-12')"},
        )

        self.validate_all(
            "SELECT YEAR(TO_DATE('2008-02-20'))", read={"databricks": "SELECT year('2008-02-20')"}
        )

        self.validate_all(
            "SELECT MONTH(TO_DATE('2008-02-20'))", read={"databricks": "SELECT month('2008-02-20')"}
        )

        self.validate_all(
            "SELECT DAYS(TO_DATE('2016-07-30'))", read={"databricks": "SELECT DAY('2016-07-30')"}
        )

        self.validate_all(
            "SELECT LAST_DAY(CAST('2009-01-12' AS DATE))",
            read={"databricks": "SELECT last_day('2009-01-12')"},
        )

        self.validate_all(
            "SELECT DAYNAME(CAST('2024-11-01' AS DATE))",
            read={"databricks": "SELECT dayname(DATE'2024-11-01')"},
        )

        self.validate_all(
            "SELECT HOUR('2009-07-30 12:58:59')",
            read={"databricks": "SELECT hour('2009-07-30 12:58:59')"},
        )

        self.validate_all(
            "SELECT MINUTE('2009-07-30 12:58:59')",
            read={"databricks": "SELECT minute('2009-07-30 12:58:59')"},
        )

        self.validate_all(
            "SELECT SECOND('2009-07-30 12:58:59')",
            read={"databricks": "SELECT second('2009-07-30 12:58:59')"},
        )

        self.validate_all(
            "SELECT DAYOFWEEK(TO_DATE('2009-07-30'))",
            read={"databricks": "SELECT dayofweek('2009-07-30')"},
        )

        self.validate_all(
            "SELECT WEEKOFYEAR(TO_DATE('2008-02-20'))",
            read={"databricks": "SELECT weekofyear('2008-02-20')"},
        )

        self.validate_all(
            "SELECT FORMAT_TIMESTAMP(CAST('2024-08-26 22:38:11' AS TIMESTAMP), 'm-d-y H')",
            read={
                "databricks": "select date_format(cast('2024-08-26 22:38:11' as timestamp), '%m-%d-%Y %H')"
			}
		)
		
	def test_unixtime_functions(self):
        self.validate_all(
            "FORMAT_TIMESTAMP(X, 'y')",
            read={
                "databricks": "FROM_UNIXTIME(UNIX_TIMESTAMP(X), 'yyyy')",
            },
        )
		
        self.validate_all(
            "FROM_UNIXTIME(A)",
            read={
                "databricks": "FROM_UNIXTIME(A)",
			}
		)
		
		self.validate_all(
            "FORMAT_TIMESTAMP(FROM_UNIXTIME(A), 'y')",
            read={
                "databricks": "FROM_UNIXTIME(A, 'yyyy')",
            },
        )

    def test_array_agg(self):
        self.validate_all(
            "SELECT ARRAY_AGG(DISTINCT col) AS result FROM (VALUES (1), (2), (NULL), (1)) AS tab(col)",
            read={
                "databricks": "SELECT collect_list(DISTINCT col) AS result FROM VALUES (1), (2), (NULL), (1) AS tab(col)",
            },
            write={
                "databricks": "SELECT COLLECT_LIST(DISTINCT col) AS result FROM VALUES (1), (2), (NULL), (1) AS tab(col)"
            }
        )

        self.validate_all(
            "SELECT ARRAY_AGG(employee) FILTER(WHERE performance_rating > 3) OVER (PARTITION BY dept) AS top_performers FROM (VALUES ('Sales', 'Alice', 5), ('Sales', 'Bob', 2)) AS tab(dept, employee, performance_rating)",
            read={
                "databricks": "SELECT collect_list(employee) FILTER (WHERE performance_rating > 3) OVER (PARTITION BY dept) AS top_performers FROM (VALUES ('Sales', 'Alice', 5), ('Sales', 'Bob', 2)) AS tab(dept, employee, performance_rating)",
            },
            write={
                "databricks": "SELECT COLLECT_LIST(employee) FILTER(WHERE performance_rating > 3) OVER (PARTITION BY dept) AS top_performers FROM VALUES ('Sales', 'Alice', 5), ('Sales', 'Bob', 2) AS tab(dept, employee, performance_rating)",
            }
        )

    def test_bitwise(self):
        self.validate_all(
            "BITWISE_NOT(1)",
            read={
                "snowflake": "BITNOT(1)",
            },
        )

        self.validate_all(
            "SHIFTLEFT(x, 1)",
            read={
                "trino": "bitwise_left_shift(x, 1)",
                "duckdb": "x << 1",
                "hive": "x << 1",
                "spark": "SHIFTLEFT(x, 1)",
                "databricks": "SHIFTLEFT(x, 1)",
                "snowflake": "BITSHIFTLEFT(x, 1)",
            },
            write={
                "snowflake": "BITSHIFTLEFT(x, 1)",
                "spark": "SHIFTLEFT(x, 1)",
                "databricks": "SHIFTLEFT(x, 1)",
                "trino": "BITWISE_ARITHMETIC_SHIFT_LEFT(x, 1)",
            },
        )

        self.validate_all(
            "SELECT CASE WHEN SHIFTLEFT(1, 4) > 10 THEN SHIFTRIGHT(128, 3) ELSE SHIFTLEFT(2, 2) END AS result",
            read={
                "databricks": "SELECT CASE WHEN SHIFTLEFT(1, 4) > 10 THEN SHIFTRIGHT(128, 3) ELSE SHIFTLEFT(2, 2) END AS result",
            },
        )

        self.validate_all(
            "SHIFTRIGHT(x, 1)",
            read={
                "trino": "bitwise_right_shift(x, 1)",
                "duckdb": "x >> 1",
                "hive": "x >> 1",
                "spark": "SHIFTRIGHT(x, 1)",
                "databricks": "SHIFTRIGHT(x, 1)",
                "snowflake": "BITSHIFTRIGHT(x, 1)",
            },
            write={
                "snowflake": "BITSHIFTRIGHT(x, 1)",
                "spark": "SHIFTRIGHT(x, 1)",
                "databricks": "SHIFTRIGHT(x, 1)",
                "trino": "BITWISE_ARITHMETIC_SHIFT_RIGHT(x, 1)",
            },
        )

        self.validate_all(
            "BITWISE_XOR(col)",
            read={
                "databricks": "BIT_XOR(col)",
                "snowflake": "BIT_XOR(col)",
            },
        )<|MERGE_RESOLUTION|>--- conflicted
+++ resolved
@@ -285,8 +285,6 @@
         )
 
         self.validate_all(
-<<<<<<< HEAD
-=======
             "SELECT DATE_DIFF('DAY', CAST('2024-11-11' AS DATE), CAST('2024-11-09' AS DATE))",
             read={
                 "databricks": "SELECT DATEDIFF(SQL_TSI_DAY, CAST('2024-11-11' AS DATE), CAST('2024-11-09' AS DATE))",
@@ -301,7 +299,6 @@
         )
 
         self.validate_all(
->>>>>>> a076e64c
             "SELECT FROM_UNIXTIME(1674797653)",
             read={
                 "trino": "SELECT from_unixtime(1674797653)",
@@ -311,13 +308,6 @@
         self.validate_all(
             "SELECT FROM_UNIXTIME(unixtime / 1000)",
             read={"trino": "SELECT from_unixtime(unixtime/1000)"},
-        )
-
-        self.validate_all(
-            "haha",
-            read={
-                "databricks": "from_unixtime(unix_timestamp(m.newsltr_sub_tsp), 'yyyy')",
-            }
         )
 
         self.validate_all("SELECT AVG(x)", read={"trino": "SELECT AVG(x)"})
@@ -968,27 +958,6 @@
             },
         )
 
-    def test_unixtime_functions(self):
-        self.validate_all(
-            "FORMAT_TIMESTAMP(X, 'y')",
-            read={
-                "databricks": "FROM_UNIXTIME(UNIX_TIMESTAMP(X), 'yyyy')",
-            },
-        )
-        self.validate_all(
-            "FROM_UNIXTIME(A)",
-            read={
-                "databricks": "FROM_UNIXTIME(A)",
-            },
-        )
-
-        self.validate_all(
-            "FORMAT_TIMESTAMP(FROM_UNIXTIME(A), 'y')",
-            read={
-                "databricks": "FROM_UNIXTIME(A, 'yyyy')",
-            },
-        )
-
         self.validate_all(
             "SELECT AVG(DISTINCT col) FROM (VALUES (1), (1), (2)) AS tab(col)",
             read={"databricks": "SELECT avg(DISTINCT col) FROM VALUES (1), (1), (2) AS tab(col);"},
@@ -1059,10 +1028,10 @@
             """SELECT transaction_id, amount, transaction_date, CEIL(MONTH(TO_DATE(transaction_date)) / 3.0) AS qtr, CEIL(amount / 1000) * 1000 AS amount_rounded_up, CASE WHEN CEIL(amount / 1000) * 1000 > 10000 THEN 'Large' WHEN CEIL(amount / 1000) * 1000 > 5000 THEN 'Medium' ELSE 'Small' END AS transaction_size FROM financial_transactions WHERE YEAR(TO_DATE(transaction_date)) = 2023""",
             read={
                 "databricks": "SELECT transaction_id, amount, transaction_date, CEIL(MONTH(transaction_date)/3.0) AS "
-                              "qtr, CEIL(amount/1000) * 1000 AS amount_rounded_up, CASE WHEN CEIL(amount/1000) * "
-                              "1000 > 10000 THEN 'Large' WHEN CEIL(amount/1000) * 1000 > 5000 THEN 'Medium' ELSE "
-                              "'Small' END AS transaction_size FROM financial_transactions WHERE YEAR("
-                              "transaction_date) = 2023"
+                "qtr, CEIL(amount/1000) * 1000 AS amount_rounded_up, CASE WHEN CEIL(amount/1000) * "
+                "1000 > 10000 THEN 'Large' WHEN CEIL(amount/1000) * 1000 > 5000 THEN 'Medium' ELSE "
+                "'Small' END AS transaction_size FROM financial_transactions WHERE YEAR("
+                "transaction_date) = 2023"
             },
         )
 
@@ -1078,11 +1047,11 @@
             "2023 GROUP BY account_id, transaction_type, currency HAVING ROUND(SUM(amount), 2) > 1000",
             read={
                 "databricks": "SELECT account_id, transaction_type, ROUND(SUM(amount), 2) AS total_amount, ROUND(AVG("
-                              "amount), 2) AS avg_amount, ROUND(SUM(amount) * CASE WHEN currency = 'EUR' THEN 1.08 "
-                              "WHEN currency = 'GBP' THEN 1.23 ELSE 1.0 END, 2) AS usd_equivalent, ROUND(SUM(amount) "
-                              "/ NULLIF(COUNT(DISTINCT MONTH(transaction_date)), 0), 2) AS monthly_avg FROM "
-                              "transactions WHERE YEAR(transaction_date) = 2023 GROUP BY account_id, "
-                              "transaction_type, currency HAVING ROUND(SUM(amount), 2) > 1000"
+                "amount), 2) AS avg_amount, ROUND(SUM(amount) * CASE WHEN currency = 'EUR' THEN 1.08 "
+                "WHEN currency = 'GBP' THEN 1.23 ELSE 1.0 END, 2) AS usd_equivalent, ROUND(SUM(amount) "
+                "/ NULLIF(COUNT(DISTINCT MONTH(transaction_date)), 0), 2) AS monthly_avg FROM "
+                "transactions WHERE YEAR(transaction_date) = 2023 GROUP BY account_id, "
+                "transaction_type, currency HAVING ROUND(SUM(amount), 2) > 1000"
             },
         )
 
@@ -1622,25 +1591,25 @@
             "SELECT FORMAT_TIMESTAMP(CAST('2024-08-26 22:38:11' AS TIMESTAMP), 'm-d-y H')",
             read={
                 "databricks": "select date_format(cast('2024-08-26 22:38:11' as timestamp), '%m-%d-%Y %H')"
-			}
-		)
-		
-	def test_unixtime_functions(self):
+            }
+        )
+
+    def test_unixtime_functions(self):
         self.validate_all(
             "FORMAT_TIMESTAMP(X, 'y')",
             read={
                 "databricks": "FROM_UNIXTIME(UNIX_TIMESTAMP(X), 'yyyy')",
             },
         )
-		
+
         self.validate_all(
             "FROM_UNIXTIME(A)",
             read={
                 "databricks": "FROM_UNIXTIME(A)",
-			}
-		)
-		
-		self.validate_all(
+            }
+        )
+
+        self.validate_all(
             "FORMAT_TIMESTAMP(FROM_UNIXTIME(A), 'y')",
             read={
                 "databricks": "FROM_UNIXTIME(A, 'yyyy')",
