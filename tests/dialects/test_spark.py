--- conflicted
+++ resolved
@@ -268,21 +268,16 @@
         self.validate_identity("TRIM(TRAILING 'SL' FROM 'SSparkSQLS')")
         self.validate_identity("SPLIT(str, pattern, lim)")
         self.validate_identity(
-<<<<<<< HEAD
+            "SELECT 1 limit",
+            "SELECT 1 AS limit",
+        )
+        self.validate_identity(
+            "SELECT 1 offset",
+            "SELECT 1 AS offset",
+        )
+        self.validate_identity(
             "SELECT TO_UNIX_TIMESTAMP()",
             "SELECT TO_UNIX_TIMESTAMP()",
-=======
-            "SELECT 1 limit",
-            "SELECT 1 AS limit",
-        )
-        self.validate_identity(
-            "SELECT 1 offset",
-            "SELECT 1 AS offset",
-        )
-        self.validate_identity(
-            "SELECT UNIX_TIMESTAMP()",
-            "SELECT UNIX_TIMESTAMP(CURRENT_TIMESTAMP())",
->>>>>>> b011ee2d
         )
         self.validate_identity(
             "SELECT CAST('2023-01-01' AS TIMESTAMP) + INTERVAL 23 HOUR + 59 MINUTE + 59 SECONDS",
