import unittest
<<<<<<< HEAD
from apis.utils.helpers import (
    normalize_unicode_spaces,
    auto_quote_reserved,
)
=======
from apis.utils.helpers import normalize_unicode_spaces, transform_table_part

from sqlglot import parse_one, exp
>>>>>>> 64e3dc8d


class TestHelpers(unittest.TestCase):
    def test_normalize_unicode_spaces(self):
        # Basic space normalization
        self.assertEqual(
            normalize_unicode_spaces("SELECT\u00a0*\u2009FROM\tusers"), "SELECT * FROM users"
        )

        # Preserve quoted literals
        self.assertEqual(
            normalize_unicode_spaces("SELECT 'a\u00a0b' FROM table"), "SELECT 'a\u00a0b' FROM table"
        )

        # Preserve double quoted identifiers
        self.assertEqual(
            normalize_unicode_spaces('SELECT "col\u00a0name" FROM table'),
            'SELECT "col\u00a0name" FROM table',
        )

        # Escaped single quotes inside string literal
        self.assertEqual(
            normalize_unicode_spaces("SELECT 'it''s\u00a0ok' FROM test"),
            "SELECT 'it''s\u00a0ok' FROM test",
        )

        # Replacement character (�) replaced with space
        self.assertEqual(
            normalize_unicode_spaces("SELECT name FROM tab\ufffdle"), "SELECT name FROM tab le"
        )

        # Mix of multiple spaces and newline preserved
        self.assertEqual(
            normalize_unicode_spaces("SELECT\n\u2028*\u00a0FROM\rusers"), "SELECT\n * FROM\rusers"
        )

<<<<<<< HEAD

class TestAutoQuoteReserved(unittest.TestCase):
    """
    Unit tests for the auto_quote_reserved(sql, dialect=E6, extra_reserved=None) helper.
    """

    def test_cte_name_is_quoted(self):
        raw = "WITH join AS (SELECT 1) SELECT * FROM join"
        expected = 'WITH "join" AS (SELECT 1) SELECT * FROM "join"'
        self.assertEqual(auto_quote_reserved(raw), expected)

    def test_from_table_is_quoted(self):
        raw = "SELECT * FROM join"
        expected = 'SELECT * FROM "join"'
        self.assertEqual(auto_quote_reserved(raw), expected)

    def test_join_table_is_quoted(self):
        raw = "SELECT o.id, j.val " "FROM orders o " "JOIN join j ON o.id = j.id"
        expected = "SELECT o.id, j.val " "FROM orders o " 'JOIN "join" j ON o.id = j.id'
        self.assertEqual(auto_quote_reserved(raw), expected)

    def test_dot_alias_is_quoted(self):
        raw = "SELECT join.col FROM join"
        expected = 'SELECT "join".col FROM "join"'
        self.assertEqual(auto_quote_reserved(raw), expected)

    def test_non_reserved_identifier_unchanged(self):
        raw = "WITH customers AS (SELECT 1) SELECT * FROM customers"
        self.assertEqual(auto_quote_reserved(raw), raw)

    def test_already_quoted_stays_quoted(self):
        raw = 'WITH "join" AS (SELECT 1) SELECT * FROM "join"'
        self.assertEqual(auto_quote_reserved(raw), raw)

    def test_extra_reserved_set(self):
        raw = "SELECT * FROM temp"
        expected = 'SELECT * FROM "temp"'
        self.assertEqual(
            auto_quote_reserved(raw, extra_reserved={"temp"}),
            expected,
=======
    def test_transform_table_part(self):
        def create_ast(query: str) -> exp.Expression:
            return parse_one(query)

        def create_query(ast: exp.Expression) -> str:
            return ast.sql()

        self.assertEqual(
            create_query(
                transform_table_part(
                    create_ast("SELECT catalogn.dbn.tablen.column from catalogn.dbn.tablen")
                )
            ),
            "SELECT catalogn_dbn.tablen.column FROM catalogn_dbn.tablen",
>>>>>>> 64e3dc8d
        )<|MERGE_RESOLUTION|>--- conflicted
+++ resolved
@@ -1,14 +1,11 @@
 import unittest
-<<<<<<< HEAD
 from apis.utils.helpers import (
     normalize_unicode_spaces,
     auto_quote_reserved,
+    transform_table_part,
 )
-=======
-from apis.utils.helpers import normalize_unicode_spaces, transform_table_part
 
 from sqlglot import parse_one, exp
->>>>>>> 64e3dc8d
 
 
 class TestHelpers(unittest.TestCase):
@@ -45,7 +42,22 @@
             normalize_unicode_spaces("SELECT\n\u2028*\u00a0FROM\rusers"), "SELECT\n * FROM\rusers"
         )
 
-<<<<<<< HEAD
+    def test_transform_table_part(self):
+        def create_ast(query: str) -> exp.Expression:
+            return parse_one(query)
+
+        def create_query(ast: exp.Expression) -> str:
+            return ast.sql()
+
+        self.assertEqual(
+            create_query(
+                transform_table_part(
+                    create_ast("SELECT catalogn.dbn.tablen.column from catalogn.dbn.tablen")
+                )
+            ),
+            "SELECT catalogn_dbn.tablen.column FROM catalogn_dbn.tablen",
+        )
+
 
 class TestAutoQuoteReserved(unittest.TestCase):
     """
@@ -86,20 +98,4 @@
         self.assertEqual(
             auto_quote_reserved(raw, extra_reserved={"temp"}),
             expected,
-=======
-    def test_transform_table_part(self):
-        def create_ast(query: str) -> exp.Expression:
-            return parse_one(query)
-
-        def create_query(ast: exp.Expression) -> str:
-            return ast.sql()
-
-        self.assertEqual(
-            create_query(
-                transform_table_part(
-                    create_ast("SELECT catalogn.dbn.tablen.column from catalogn.dbn.tablen")
-                )
-            ),
-            "SELECT catalogn_dbn.tablen.column FROM catalogn_dbn.tablen",
->>>>>>> 64e3dc8d
         )