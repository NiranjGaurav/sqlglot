--- conflicted
+++ resolved
@@ -258,12 +258,6 @@
 
         self._validate_delta_only(
             diff_delta_only(
-<<<<<<< HEAD
-                expr_src,
-                expr_tgt,
-                matchings=[(expr_src, expr_tgt), (expr_src, expr_tgt)],
-            )
-=======
                 expr_src, expr_tgt, matchings=[(expr_src, expr_tgt), (expr_src, expr_tgt)]
             ),
             [
@@ -283,7 +277,6 @@
                 Insert(expression=exp.Literal.number(4)),
             ],
         )
->>>>>>> b011ee2d
 
     def test_identifier(self):
         expr_src = parse_one("SELECT a FROM tbl")
