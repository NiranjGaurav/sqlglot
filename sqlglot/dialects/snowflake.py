--- conflicted
+++ resolved
@@ -28,7 +28,7 @@
     no_make_interval_sql,
 )
 from sqlglot.generator import unsupported_args
-from sqlglot.helper import flatten, is_float, is_int, seq_get, apply_index_offset
+from sqlglot.helper import flatten, is_float, is_int, seq_get
 from sqlglot.tokens import TokenType
 
 if t.TYPE_CHECKING:
@@ -402,7 +402,6 @@
                 end=exp.Sub(this=seq_get(args, 1), expression=exp.Literal.number(1)),
                 step=seq_get(args, 2),
             ),
-<<<<<<< HEAD
             "BITXOR": _build_bitwise(exp.BitwiseXor, "BITXOR"),
             "BIT_XOR": _build_bitwise(exp.BitwiseXor, "BITXOR"),
             "BITOR": _build_bitwise(exp.BitwiseOr, "BITOR"),
@@ -412,13 +411,6 @@
             "BITSHIFTRIGHT": _build_bitwise(exp.BitwiseRightShift, "BITSHIFTRIGHT"),
             "BIT_SHIFTRIGHT": _build_bitwise(exp.BitwiseRightShift, "BIT_SHIFTRIGHT"),
             "BOOLXOR": _build_bitwise(exp.Xor, "BOOLXOR"),
-=======
-            "BITXOR": binary_from_function(exp.BitwiseXor),
-            "BIT_XOR": binary_from_function(exp.BitwiseXor),
-            "BITOR": binary_from_function(exp.BitwiseOr),
-            "BIT_OR": binary_from_function(exp.BitwiseOr),
-            "BOOLXOR": binary_from_function(exp.Xor),
->>>>>>> e613ffea
             "DATE": _build_datetime("DATE", exp.DataType.Type.DATE),
             "DATE_TRUNC": _date_trunc_to_time,
             "DATEADD": _build_date_time_add(exp.DateAdd),
@@ -476,11 +468,6 @@
             "TO_TIMESTAMP_LTZ": _build_datetime("TO_TIMESTAMP_LTZ", exp.DataType.Type.TIMESTAMPLTZ),
             "TO_TIMESTAMP_NTZ": _build_datetime("TO_TIMESTAMP_NTZ", exp.DataType.Type.TIMESTAMP),
             "TO_TIMESTAMP_TZ": _build_datetime("TO_TIMESTAMP_TZ", exp.DataType.Type.TIMESTAMPTZ),
-<<<<<<< HEAD
-            # "TO_CHAR": exp.TimeToStr.from_arg_list,
-=======
-            "TO_CHAR": exp.TimeToStr.from_arg_list,
->>>>>>> e613ffea
             "TO_VARCHAR": exp.ToChar.from_arg_list,
             "ZEROIFNULL": _build_if_from_zeroifnull,
         }
@@ -914,12 +901,8 @@
             ),
             exp.BitwiseOr: rename_func("BITOR"),
             exp.BitwiseXor: rename_func("BITXOR"),
-<<<<<<< HEAD
             exp.BitwiseLeftShift: rename_func("BITSHIFTLEFT"),
             exp.BitwiseRightShift: rename_func("BITSHIFTRIGHT"),
-=======
-            exp.BitwiseOr: rename_func("BITOR"),
->>>>>>> e613ffea
             exp.Create: transforms.preprocess([_flatten_structured_types_unless_iceberg]),
             exp.DateAdd: date_delta_sql("DATEADD"),
             exp.DateDiff: date_delta_sql("DATEDIFF"),
@@ -983,6 +966,7 @@
             exp.StrPosition: lambda self, e: self.func(
                 "POSITION", e.args.get("substr"), e.this, e.args.get("position")
             ),
+            exp.StrToDate: lambda self, e: self.func("DATE", e.this, self.format_time(e)),
             exp.Stuff: rename_func("INSERT"),
             exp.TimeAdd: date_delta_sql("TIMEADD"),
             exp.Timestamp: no_timestamp_sql,
