from __future__ import annotations

import importlib
import logging
import typing as t
import sys

from enum import Enum, auto
from functools import reduce

from sqlglot import exp
from sqlglot.dialects import DIALECT_MODULE_NAMES
from sqlglot.errors import ParseError
from sqlglot.generator import Generator, unsupported_args
from sqlglot.helper import (
    AutoName,
    flatten,
    is_int,
    seq_get,
    subclasses,
    suggest_closest_match_and_fail,
    to_bool,
)
from sqlglot.jsonpath import JSONPathTokenizer, parse as parse_json_path
from sqlglot.parser import Parser
from sqlglot.time import TIMEZONES, format_time, subsecond_precision
from sqlglot.tokens import Token, Tokenizer, TokenType
from sqlglot.trie import new_trie

DATE_ADD_OR_DIFF = t.Union[
    exp.DateAdd,
    exp.DateDiff,
    exp.DateSub,
    exp.TsOrDsAdd,
    exp.TsOrDsDiff,
]
DATE_ADD_OR_SUB = t.Union[exp.DateAdd, exp.TsOrDsAdd, exp.DateSub]
JSON_EXTRACT_TYPE = t.Union[exp.JSONExtract, exp.JSONExtractScalar]


if t.TYPE_CHECKING:
    from sqlglot._typing import B, E, F

    from sqlglot.optimizer.annotate_types import TypeAnnotator

    AnnotatorsType = t.Dict[t.Type[E], t.Callable[[TypeAnnotator, E], E]]

logger = logging.getLogger("sqlglot")

UNESCAPED_SEQUENCES = {
    "\\a": "\a",
    "\\b": "\b",
    "\\f": "\f",
    "\\n": "\n",
    "\\r": "\r",
    "\\t": "\t",
    "\\v": "\v",
    "\\\\": "\\",
}


def annotate_with_type_lambda(data_type: exp.DataType.Type) -> t.Callable[[TypeAnnotator, E], E]:
    return lambda self, e: self._annotate_with_type(e, data_type)


class Dialects(str, Enum):
    """Dialects supported by SQLGLot."""

    DIALECT = ""

    ATHENA = "athena"
    BIGQUERY = "bigquery"
    CLICKHOUSE = "clickhouse"
    DATABRICKS = "databricks"
    DORIS = "doris"
    DREMIO = "dremio"
    DRILL = "drill"
    DRUID = "druid"
    DUCKDB = "duckdb"
    DUNE = "dune"
    FABRIC = "fabric"
    HIVE = "hive"
    MATERIALIZE = "materialize"
    MYSQL = "mysql"
    ORACLE = "oracle"
    POSTGRES = "postgres"
    PRESTO = "presto"
    PRQL = "prql"
    REDSHIFT = "redshift"
    RISINGWAVE = "risingwave"
    SNOWFLAKE = "snowflake"
    SPARK = "spark"
    SPARK2 = "spark2"
    SQLITE = "sqlite"
    STARROCKS = "starrocks"
    TABLEAU = "tableau"
    TERADATA = "teradata"
    TRINO = "trino"
    TSQL = "tsql"
<<<<<<< HEAD
    E6 = "e6"
=======
    EXASOL = "exasol"
>>>>>>> 6ab6cf3e


class NormalizationStrategy(str, AutoName):
    """Specifies the strategy according to which identifiers should be normalized."""

    LOWERCASE = auto()
    """Unquoted identifiers are lowercased."""

    UPPERCASE = auto()
    """Unquoted identifiers are uppercased."""

    CASE_SENSITIVE = auto()
    """Always case-sensitive, regardless of quotes."""

    CASE_INSENSITIVE = auto()
    """Always case-insensitive (lowercase), regardless of quotes."""

    CASE_INSENSITIVE_UPPERCASE = auto()
    """Always case-insensitive (uppercase), regardless of quotes."""


class Version(int):
    def __new__(cls, version_str: t.Optional[str], *args, **kwargs):
        if version_str:
            parts = version_str.split(".")
            parts.extend(["0"] * (3 - len(parts)))
            v = int("".join([p.zfill(3) for p in parts]))
        else:
            # No version defined means we should support the latest engine semantics, so
            # the comparison to any specific version should yield that latest is greater
            v = sys.maxsize

        return super(Version, cls).__new__(cls, v)


class _Dialect(type):
    _classes: t.Dict[str, t.Type[Dialect]] = {}

    def __eq__(cls, other: t.Any) -> bool:
        if cls is other:
            return True
        if isinstance(other, str):
            return cls is cls.get(other)
        if isinstance(other, Dialect):
            return cls is type(other)

        return False

    def __hash__(cls) -> int:
        return hash(cls.__name__.lower())

    @property
    def classes(cls):
        if len(DIALECT_MODULE_NAMES) != len(cls._classes):
            for key in DIALECT_MODULE_NAMES:
                cls._try_load(key)

        return cls._classes

    @classmethod
    def _try_load(cls, key: str | Dialects) -> None:
        if isinstance(key, Dialects):
            key = key.value

        # This import will lead to a new dialect being loaded, and hence, registered.
        # We check that the key is an actual sqlglot module to avoid blindly importing
        # files. Custom user dialects need to be imported at the top-level package, in
        # order for them to be registered as soon as possible.
        if key in DIALECT_MODULE_NAMES:
            importlib.import_module(f"sqlglot.dialects.{key}")

    @classmethod
    def __getitem__(cls, key: str) -> t.Type[Dialect]:
        if key not in cls._classes:
            cls._try_load(key)

        return cls._classes[key]

    @classmethod
    def get(
        cls, key: str, default: t.Optional[t.Type[Dialect]] = None
    ) -> t.Optional[t.Type[Dialect]]:
        if key not in cls._classes:
            cls._try_load(key)

        return cls._classes.get(key, default)

    def __new__(cls, clsname, bases, attrs):
        klass = super().__new__(cls, clsname, bases, attrs)
        enum = Dialects.__members__.get(clsname.upper())
        cls._classes[enum.value if enum is not None else clsname.lower()] = klass

        klass.TIME_TRIE = new_trie(klass.TIME_MAPPING)
        klass.FORMAT_TRIE = (
            new_trie(klass.FORMAT_MAPPING) if klass.FORMAT_MAPPING else klass.TIME_TRIE
        )
        klass.INVERSE_TIME_MAPPING = {v: k for k, v in klass.TIME_MAPPING.items()}
        klass.INVERSE_TIME_TRIE = new_trie(klass.INVERSE_TIME_MAPPING)
        klass.INVERSE_FORMAT_MAPPING = {v: k for k, v in klass.FORMAT_MAPPING.items()}
        klass.INVERSE_FORMAT_TRIE = new_trie(klass.INVERSE_FORMAT_MAPPING)

        klass.INVERSE_CREATABLE_KIND_MAPPING = {
            v: k for k, v in klass.CREATABLE_KIND_MAPPING.items()
        }

        base = seq_get(bases, 0)
        base_tokenizer = (getattr(base, "tokenizer_class", Tokenizer),)
        base_jsonpath_tokenizer = (getattr(base, "jsonpath_tokenizer_class", JSONPathTokenizer),)
        base_parser = (getattr(base, "parser_class", Parser),)
        base_generator = (getattr(base, "generator_class", Generator),)

        klass.tokenizer_class = klass.__dict__.get(
            "Tokenizer", type("Tokenizer", base_tokenizer, {})
        )
        klass.jsonpath_tokenizer_class = klass.__dict__.get(
            "JSONPathTokenizer", type("JSONPathTokenizer", base_jsonpath_tokenizer, {})
        )
        klass.parser_class = klass.__dict__.get("Parser", type("Parser", base_parser, {}))
        klass.generator_class = klass.__dict__.get(
            "Generator", type("Generator", base_generator, {})
        )

        klass.QUOTE_START, klass.QUOTE_END = list(klass.tokenizer_class._QUOTES.items())[0]
        klass.IDENTIFIER_START, klass.IDENTIFIER_END = list(
            klass.tokenizer_class._IDENTIFIERS.items()
        )[0]

        def get_start_end(
            token_type: TokenType,
        ) -> t.Tuple[t.Optional[str], t.Optional[str]]:
            return next(
                (
                    (s, e)
                    for s, (e, t) in klass.tokenizer_class._FORMAT_STRINGS.items()
                    if t == token_type
                ),
                (None, None),
            )

        klass.BIT_START, klass.BIT_END = get_start_end(TokenType.BIT_STRING)
        klass.HEX_START, klass.HEX_END = get_start_end(TokenType.HEX_STRING)
        klass.BYTE_START, klass.BYTE_END = get_start_end(TokenType.BYTE_STRING)
        klass.UNICODE_START, klass.UNICODE_END = get_start_end(TokenType.UNICODE_STRING)

        if "\\" in klass.tokenizer_class.STRING_ESCAPES:
            klass.UNESCAPED_SEQUENCES = {
                **UNESCAPED_SEQUENCES,
                **klass.UNESCAPED_SEQUENCES,
            }

        klass.ESCAPED_SEQUENCES = {v: k for k, v in klass.UNESCAPED_SEQUENCES.items()}

        klass.SUPPORTS_COLUMN_JOIN_MARKS = "(+)" in klass.tokenizer_class.KEYWORDS

        if enum not in ("", "bigquery"):
            klass.generator_class.SELECT_KINDS = ()

        if enum not in ("", "athena", "presto", "trino", "duckdb"):
            klass.generator_class.TRY_SUPPORTED = False
            klass.generator_class.SUPPORTS_UESCAPE = False

        if enum not in ("", "databricks", "hive", "spark", "spark2"):
            modifier_transforms = klass.generator_class.AFTER_HAVING_MODIFIER_TRANSFORMS.copy()
            for modifier in ("cluster", "distribute", "sort"):
                modifier_transforms.pop(modifier, None)

            klass.generator_class.AFTER_HAVING_MODIFIER_TRANSFORMS = modifier_transforms

        if enum not in ("", "doris", "mysql"):
            klass.parser_class.ID_VAR_TOKENS = klass.parser_class.ID_VAR_TOKENS | {
                TokenType.STRAIGHT_JOIN,
            }
            klass.parser_class.TABLE_ALIAS_TOKENS = klass.parser_class.TABLE_ALIAS_TOKENS | {
                TokenType.STRAIGHT_JOIN,
            }

        if enum not in ("", "databricks", "oracle", "redshift", "snowflake", "spark"):
            klass.generator_class.SUPPORTS_DECODE_CASE = False

        if not klass.SUPPORTS_SEMI_ANTI_JOIN:
            klass.parser_class.TABLE_ALIAS_TOKENS = klass.parser_class.TABLE_ALIAS_TOKENS | {
                TokenType.ANTI,
                TokenType.SEMI,
            }

        return klass


class Dialect(metaclass=_Dialect):
    INDEX_OFFSET = 0
    """The base index offset for arrays."""

    WEEK_OFFSET = 0
    """First day of the week in DATE_TRUNC(week). Defaults to 0 (Monday). -1 would be Sunday."""

    UNNEST_COLUMN_ONLY = False
    """Whether `UNNEST` table aliases are treated as column aliases."""

    ALIAS_POST_TABLESAMPLE = False
    """Whether the table alias comes after tablesample."""

    TABLESAMPLE_SIZE_IS_PERCENT = False
    """Whether a size in the table sample clause represents percentage."""

    NORMALIZATION_STRATEGY = NormalizationStrategy.LOWERCASE
    """Specifies the strategy according to which identifiers should be normalized."""

    IDENTIFIERS_CAN_START_WITH_DIGIT = False
    """Whether an unquoted identifier can start with a digit."""

    DPIPE_IS_STRING_CONCAT = True
    """Whether the DPIPE token (`||`) is a string concatenation operator."""

    STRICT_STRING_CONCAT = False
    """Whether `CONCAT`'s arguments must be strings."""

    SUPPORTS_USER_DEFINED_TYPES = True
    """Whether user-defined data types are supported."""

    SUPPORTS_SEMI_ANTI_JOIN = True
    """Whether `SEMI` or `ANTI` joins are supported."""

    SUPPORTS_COLUMN_JOIN_MARKS = False
    """Whether the old-style outer join (+) syntax is supported."""

    COPY_PARAMS_ARE_CSV = True
    """Separator of COPY statement parameters."""

    NORMALIZE_FUNCTIONS: bool | str = "upper"
    """
    Determines how function names are going to be normalized.
    Possible values:
        "upper" or True: Convert names to uppercase.
        "lower": Convert names to lowercase.
        False: Disables function name normalization.
    """

    PRESERVE_ORIGINAL_NAMES: bool = False
    """
    Whether the name of the function should be preserved inside the node's metadata,
    can be useful for roundtripping deprecated vs new functions that share an AST node
    e.g JSON_VALUE vs JSON_EXTRACT_SCALAR in BigQuery
    """

    LOG_BASE_FIRST: t.Optional[bool] = True
    """
    Whether the base comes first in the `LOG` function.
    Possible values: `True`, `False`, `None` (two arguments are not supported by `LOG`)
    """

    NULL_ORDERING = "nulls_are_small"
    """
    Default `NULL` ordering method to use if not explicitly set.
    Possible values: `"nulls_are_small"`, `"nulls_are_large"`, `"nulls_are_last"`
    """

    TYPED_DIVISION = False
    """
    Whether the behavior of `a / b` depends on the types of `a` and `b`.
    False means `a / b` is always float division.
    True means `a / b` is integer division if both `a` and `b` are integers.
    """

    SAFE_DIVISION = False
    """Whether division by zero throws an error (`False`) or returns NULL (`True`)."""

    CONCAT_COALESCE = False
    """A `NULL` arg in `CONCAT` yields `NULL` by default, but in some dialects it yields an empty string."""

    HEX_LOWERCASE = False
    """Whether the `HEX` function returns a lowercase hexadecimal string."""

    DATE_FORMAT = "'%Y-%m-%d'"
    DATEINT_FORMAT = "'%Y%m%d'"
    TIME_FORMAT = "'%Y-%m-%d %H:%M:%S'"

    TIME_MAPPING: t.Dict[str, str] = {}
    """Associates this dialect's time formats with their equivalent Python `strftime` formats."""

    # https://cloud.google.com/bigquery/docs/reference/standard-sql/format-elements#format_model_rules_date_time
    # https://docs.teradata.com/r/Teradata-Database-SQL-Functions-Operators-Expressions-and-Predicates/March-2017/Data-Type-Conversions/Character-to-DATE-Conversion/Forcing-a-FORMAT-on-CAST-for-Converting-Character-to-DATE
    FORMAT_MAPPING: t.Dict[str, str] = {}
    """
    Helper which is used for parsing the special syntax `CAST(x AS DATE FORMAT 'yyyy')`.
    If empty, the corresponding trie will be constructed off of `TIME_MAPPING`.
    """

    UNESCAPED_SEQUENCES: t.Dict[str, str] = {}
    """Mapping of an escaped sequence (`\\n`) to its unescaped version (`\n`)."""

    PSEUDOCOLUMNS: t.Set[str] = set()
    """
    Columns that are auto-generated by the engine corresponding to this dialect.
    For example, such columns may be excluded from `SELECT *` queries.
    """

    PREFER_CTE_ALIAS_COLUMN = False
    """
    Some dialects, such as Snowflake, allow you to reference a CTE column alias in the
    HAVING clause of the CTE. This flag will cause the CTE alias columns to override
    any projection aliases in the subquery.

    For example,
        WITH y(c) AS (
            SELECT SUM(a) FROM (SELECT 1 a) AS x HAVING c > 0
        ) SELECT c FROM y;

        will be rewritten as

        WITH y(c) AS (
            SELECT SUM(a) AS c FROM (SELECT 1 AS a) AS x HAVING c > 0
        ) SELECT c FROM y;
    """

    COPY_PARAMS_ARE_CSV = True
    """
    Whether COPY statement parameters are separated by comma or whitespace
    """

    FORCE_EARLY_ALIAS_REF_EXPANSION = False
    """
    Whether alias reference expansion (_expand_alias_refs()) should run before column qualification (_qualify_columns()).

    For example:
        WITH data AS (
        SELECT
            1 AS id,
            2 AS my_id
        )
        SELECT
            id AS my_id
        FROM
            data
        WHERE
            my_id = 1
        GROUP BY
            my_id,
        HAVING
            my_id = 1

    In most dialects, "my_id" would refer to "data.my_id" across the query, except:
        - BigQuery, which will forward the alias to GROUP BY + HAVING clauses i.e
          it resolves to "WHERE my_id = 1 GROUP BY id HAVING id = 1"
        - Clickhouse, which will forward the alias across the query i.e it resolves
        to "WHERE id = 1 GROUP BY id HAVING id = 1"
    """

    EXPAND_ALIAS_REFS_EARLY_ONLY_IN_GROUP_BY = False
    """Whether alias reference expansion before qualification should only happen for the GROUP BY clause."""

    SUPPORTS_ORDER_BY_ALL = False
    """
    Whether ORDER BY ALL is supported (expands to all the selected columns) as in DuckDB, Spark3/Databricks
    """

    HAS_DISTINCT_ARRAY_CONSTRUCTORS = False
    """
    Whether the ARRAY constructor is context-sensitive, i.e in Redshift ARRAY[1, 2, 3] != ARRAY(1, 2, 3)
    as the former is of type INT[] vs the latter which is SUPER
    """

    SUPPORTS_FIXED_SIZE_ARRAYS = False
    """
    Whether expressions such as x::INT[5] should be parsed as fixed-size array defs/casts e.g.
    in DuckDB. In dialects which don't support fixed size arrays such as Snowflake, this should
    be interpreted as a subscript/index operator.
    """

    STRICT_JSON_PATH_SYNTAX = True
    """Whether failing to parse a JSON path expression using the JSONPath dialect will log a warning."""

    ON_CONDITION_EMPTY_BEFORE_ERROR = True
    """Whether "X ON EMPTY" should come before "X ON ERROR" (for dialects like T-SQL, MySQL, Oracle)."""

    ARRAY_AGG_INCLUDES_NULLS: t.Optional[bool] = True
    """Whether ArrayAgg needs to filter NULL values."""

    PROMOTE_TO_INFERRED_DATETIME_TYPE = False
    """
    This flag is used in the optimizer's canonicalize rule and determines whether x will be promoted
    to the literal's type in x::DATE < '2020-01-01 12:05:03' (i.e., DATETIME). When false, the literal
    is cast to x's type to match it instead.
    """

    SUPPORTS_VALUES_DEFAULT = True
    """Whether the DEFAULT keyword is supported in the VALUES clause."""

    NUMBERS_CAN_BE_UNDERSCORE_SEPARATED = False
    """Whether number literals can include underscores for better readability"""

    HEX_STRING_IS_INTEGER_TYPE: bool = False
    """Whether hex strings such as x'CC' evaluate to integer or binary/blob type"""

    REGEXP_EXTRACT_DEFAULT_GROUP = 0
    """The default value for the capturing group."""

    SET_OP_DISTINCT_BY_DEFAULT: t.Dict[t.Type[exp.Expression], t.Optional[bool]] = {
        exp.Except: True,
        exp.Intersect: True,
        exp.Union: True,
    }
    """
    Whether a set operation uses DISTINCT by default. This is `None` when either `DISTINCT` or `ALL`
    must be explicitly specified.
    """

    CREATABLE_KIND_MAPPING: dict[str, str] = {}
    """
    Helper for dialects that use a different name for the same creatable kind. For example, the Clickhouse
    equivalent of CREATE SCHEMA is CREATE DATABASE.
    """

    # Whether ADD is present for each column added by ALTER TABLE
    ALTER_TABLE_ADD_REQUIRED_FOR_EACH_COLUMN = True

    # Whether the value/LHS of the TRY_CAST(<value> AS <type>) should strictly be a
    # STRING type (Snowflake's case) or can be of any type
    TRY_CAST_REQUIRES_STRING: t.Optional[bool] = None

    # --- Autofilled ---

    tokenizer_class = Tokenizer
    jsonpath_tokenizer_class = JSONPathTokenizer
    parser_class = Parser
    generator_class = Generator

    # A trie of the time_mapping keys
    TIME_TRIE: t.Dict = {}
    FORMAT_TRIE: t.Dict = {}

    INVERSE_TIME_MAPPING: t.Dict[str, str] = {}
    INVERSE_TIME_TRIE: t.Dict = {}
    INVERSE_FORMAT_MAPPING: t.Dict[str, str] = {}
    INVERSE_FORMAT_TRIE: t.Dict = {}

    INVERSE_CREATABLE_KIND_MAPPING: dict[str, str] = {}

    ESCAPED_SEQUENCES: t.Dict[str, str] = {}

    # Delimiters for string literals and identifiers
    QUOTE_START = "'"
    QUOTE_END = "'"
    IDENTIFIER_START = '"'
    IDENTIFIER_END = '"'

    # Delimiters for bit, hex, byte and unicode literals
    BIT_START: t.Optional[str] = None
    BIT_END: t.Optional[str] = None
    HEX_START: t.Optional[str] = None
    HEX_END: t.Optional[str] = None
    BYTE_START: t.Optional[str] = None
    BYTE_END: t.Optional[str] = None
    UNICODE_START: t.Optional[str] = None
    UNICODE_END: t.Optional[str] = None

    DATE_PART_MAPPING = {
        "Y": "YEAR",
        "YY": "YEAR",
        "YYY": "YEAR",
        "YYYY": "YEAR",
        "YR": "YEAR",
        "YEARS": "YEAR",
        "YRS": "YEAR",
        "MM": "MONTH",
        "MON": "MONTH",
        "MONS": "MONTH",
        "MONTHS": "MONTH",
        "D": "DAY",
        "DD": "DAY",
        "DAYS": "DAY",
        "DAYOFMONTH": "DAY",
        "DAY OF WEEK": "DAYOFWEEK",
        "WEEKDAY": "DAYOFWEEK",
        "DOW": "DAYOFWEEK",
        "DW": "DAYOFWEEK",
        "WEEKDAY_ISO": "DAYOFWEEKISO",
        "DOW_ISO": "DAYOFWEEKISO",
        "DW_ISO": "DAYOFWEEKISO",
        "DAY OF YEAR": "DAYOFYEAR",
        "DOY": "DAYOFYEAR",
        "DY": "DAYOFYEAR",
        "W": "WEEK",
        "WK": "WEEK",
        "WEEKOFYEAR": "WEEK",
        "WOY": "WEEK",
        "WY": "WEEK",
        "WEEK_ISO": "WEEKISO",
        "WEEKOFYEARISO": "WEEKISO",
        "WEEKOFYEAR_ISO": "WEEKISO",
        "Q": "QUARTER",
        "QTR": "QUARTER",
        "QTRS": "QUARTER",
        "QUARTERS": "QUARTER",
        "H": "HOUR",
        "HH": "HOUR",
        "HR": "HOUR",
        "HOURS": "HOUR",
        "HRS": "HOUR",
        "M": "MINUTE",
        "MI": "MINUTE",
        "MIN": "MINUTE",
        "MINUTES": "MINUTE",
        "MINS": "MINUTE",
        "S": "SECOND",
        "SEC": "SECOND",
        "SECONDS": "SECOND",
        "SECS": "SECOND",
        "MS": "MILLISECOND",
        "MSEC": "MILLISECOND",
        "MSECS": "MILLISECOND",
        "MSECOND": "MILLISECOND",
        "MSECONDS": "MILLISECOND",
        "MILLISEC": "MILLISECOND",
        "MILLISECS": "MILLISECOND",
        "MILLISECON": "MILLISECOND",
        "MILLISECONDS": "MILLISECOND",
        "US": "MICROSECOND",
        "USEC": "MICROSECOND",
        "USECS": "MICROSECOND",
        "MICROSEC": "MICROSECOND",
        "MICROSECS": "MICROSECOND",
        "USECOND": "MICROSECOND",
        "USECONDS": "MICROSECOND",
        "MICROSECONDS": "MICROSECOND",
        "NS": "NANOSECOND",
        "NSEC": "NANOSECOND",
        "NANOSEC": "NANOSECOND",
        "NSECOND": "NANOSECOND",
        "NSECONDS": "NANOSECOND",
        "NANOSECS": "NANOSECOND",
        "EPOCH_SECOND": "EPOCH",
        "EPOCH_SECONDS": "EPOCH",
        "EPOCH_MILLISECONDS": "EPOCH_MILLISECOND",
        "EPOCH_MICROSECONDS": "EPOCH_MICROSECOND",
        "EPOCH_NANOSECONDS": "EPOCH_NANOSECOND",
        "TZH": "TIMEZONE_HOUR",
        "TZM": "TIMEZONE_MINUTE",
        "DEC": "DECADE",
        "DECS": "DECADE",
        "DECADES": "DECADE",
        "MIL": "MILLENIUM",
        "MILS": "MILLENIUM",
        "MILLENIA": "MILLENIUM",
        "C": "CENTURY",
        "CENT": "CENTURY",
        "CENTS": "CENTURY",
        "CENTURIES": "CENTURY",
    }

    TYPE_TO_EXPRESSIONS: t.Dict[exp.DataType.Type, t.Set[t.Type[exp.Expression]]] = {
        exp.DataType.Type.BIGINT: {
            exp.ApproxDistinct,
            exp.ArraySize,
            exp.CountIf,
            exp.Int64,
            exp.Length,
            exp.UnixDate,
            exp.UnixSeconds,
        },
        exp.DataType.Type.BINARY: {
            exp.FromBase64,
        },
        exp.DataType.Type.BOOLEAN: {
            exp.Between,
            exp.Boolean,
            exp.EndsWith,
            exp.In,
            exp.LogicalAnd,
            exp.LogicalOr,
            exp.RegexpLike,
            exp.StartsWith,
        },
        exp.DataType.Type.DATE: {
            exp.CurrentDate,
            exp.Date,
            exp.DateFromParts,
            exp.DateStrToDate,
            exp.DiToDate,
            exp.StrToDate,
            exp.TimeStrToDate,
            exp.TsOrDsToDate,
        },
        exp.DataType.Type.DATETIME: {
            exp.CurrentDatetime,
            exp.Datetime,
            exp.DatetimeAdd,
            exp.DatetimeSub,
        },
        exp.DataType.Type.DOUBLE: {
            exp.ApproxQuantile,
            exp.Avg,
            exp.Exp,
            exp.Ln,
            exp.Log,
            exp.Pow,
            exp.Quantile,
            exp.Round,
            exp.SafeDivide,
            exp.Sqrt,
            exp.Stddev,
            exp.StddevPop,
            exp.StddevSamp,
            exp.ToDouble,
            exp.Variance,
            exp.VariancePop,
        },
        exp.DataType.Type.INT: {
            exp.Ascii,
            exp.Ceil,
            exp.DatetimeDiff,
            exp.DateDiff,
            exp.TimestampDiff,
            exp.TimeDiff,
            exp.Unicode,
            exp.DateToDi,
            exp.Levenshtein,
            exp.Sign,
            exp.StrPosition,
            exp.TsOrDiToDi,
        },
        exp.DataType.Type.INTERVAL: {
            exp.Interval,
            exp.MakeInterval,
        },
        exp.DataType.Type.JSON: {
            exp.ParseJSON,
        },
        exp.DataType.Type.TIME: {
            exp.CurrentTime,
            exp.Time,
            exp.TimeAdd,
            exp.TimeSub,
        },
        exp.DataType.Type.TIMESTAMPTZ: {
            exp.CurrentTimestampLTZ,
        },
        exp.DataType.Type.TIMESTAMP: {
            exp.CurrentTimestamp,
            exp.StrToTime,
            exp.TimeStrToTime,
            exp.TimestampAdd,
            exp.TimestampSub,
            exp.UnixToTime,
        },
        exp.DataType.Type.TINYINT: {
            exp.Day,
            exp.Month,
            exp.Week,
            exp.Year,
            exp.Quarter,
        },
        exp.DataType.Type.VARCHAR: {
            exp.ArrayConcat,
            exp.ArrayToString,
            exp.Concat,
            exp.ConcatWs,
            exp.Chr,
            exp.DateToDateStr,
            exp.DPipe,
            exp.GroupConcat,
            exp.Initcap,
            exp.Lower,
            exp.Substring,
            exp.String,
            exp.TimeToStr,
            exp.TimeToTimeStr,
            exp.Trim,
            exp.ToBase64,
            exp.TsOrDsToDateStr,
            exp.UnixToStr,
            exp.UnixToTimeStr,
            exp.Upper,
        },
    }

    ANNOTATORS: AnnotatorsType = {
        **{
            expr_type: lambda self, e: self._annotate_unary(e)
            for expr_type in subclasses(exp.__name__, (exp.Unary, exp.Alias))
        },
        **{
            expr_type: lambda self, e: self._annotate_binary(e)
            for expr_type in subclasses(exp.__name__, exp.Binary)
        },
        **{
            expr_type: annotate_with_type_lambda(data_type)
            for data_type, expressions in TYPE_TO_EXPRESSIONS.items()
            for expr_type in expressions
        },
        exp.Abs: lambda self, e: self._annotate_by_args(e, "this"),
        exp.Anonymous: lambda self, e: self._annotate_with_type(e, exp.DataType.Type.UNKNOWN),
        exp.Array: lambda self, e: self._annotate_by_args(e, "expressions", array=True),
        exp.AnyValue: lambda self, e: self._annotate_by_args(e, "this"),
        exp.ArrayAgg: lambda self, e: self._annotate_by_args(e, "this", array=True),
        exp.ArrayConcat: lambda self, e: self._annotate_by_args(e, "this", "expressions"),
        exp.ArrayConcatAgg: lambda self, e: self._annotate_by_args(e, "this"),
        exp.ArrayFirst: lambda self, e: self._annotate_by_array_element(e),
        exp.ArrayLast: lambda self, e: self._annotate_by_array_element(e),
        exp.ArrayReverse: lambda self, e: self._annotate_by_args(e, "this"),
        exp.ArraySlice: lambda self, e: self._annotate_by_args(e, "this"),
        exp.Bracket: lambda self, e: self._annotate_bracket(e),
        exp.Cast: lambda self, e: self._annotate_with_type(e, e.args["to"]),
        exp.Case: lambda self, e: self._annotate_by_args(e, "default", "ifs"),
        exp.Coalesce: lambda self, e: self._annotate_by_args(e, "this", "expressions"),
        exp.Count: lambda self, e: self._annotate_with_type(
            e,
            exp.DataType.Type.BIGINT if e.args.get("big_int") else exp.DataType.Type.INT,
        ),
        exp.DataType: lambda self, e: self._annotate_with_type(e, e.copy()),
        exp.DateAdd: lambda self, e: self._annotate_timeunit(e),
        exp.DateSub: lambda self, e: self._annotate_timeunit(e),
        exp.DateTrunc: lambda self, e: self._annotate_timeunit(e),
        exp.Distinct: lambda self, e: self._annotate_by_args(e, "expressions"),
        exp.Div: lambda self, e: self._annotate_div(e),
        exp.Dot: lambda self, e: self._annotate_dot(e),
        exp.Explode: lambda self, e: self._annotate_explode(e),
        exp.Extract: lambda self, e: self._annotate_extract(e),
        exp.Filter: lambda self, e: self._annotate_by_args(e, "this"),
        exp.GenerateSeries: lambda self, e: self._annotate_by_args(
            e, "start", "end", "step", array=True
        ),
        exp.GenerateDateArray: lambda self, e: self._annotate_with_type(
            e, exp.DataType.build("ARRAY<DATE>")
        ),
        exp.GenerateTimestampArray: lambda self, e: self._annotate_with_type(
            e, exp.DataType.build("ARRAY<TIMESTAMP>")
        ),
        exp.Greatest: lambda self, e: self._annotate_by_args(e, "this", "expressions"),
        exp.If: lambda self, e: self._annotate_by_args(e, "true", "false"),
        exp.Least: lambda self, e: self._annotate_by_args(e, "this", "expressions"),
        exp.Literal: lambda self, e: self._annotate_literal(e),
        exp.LastValue: lambda self, e: self._annotate_by_args(e, "this"),
        exp.Map: lambda self, e: self._annotate_map(e),
        exp.Max: lambda self, e: self._annotate_by_args(e, "this", "expressions"),
        exp.Min: lambda self, e: self._annotate_by_args(e, "this", "expressions"),
        exp.Null: lambda self, e: self._annotate_with_type(e, exp.DataType.Type.NULL),
        exp.Nullif: lambda self, e: self._annotate_by_args(e, "this", "expression"),
        exp.PropertyEQ: lambda self, e: self._annotate_by_args(e, "expression"),
        exp.Slice: lambda self, e: self._annotate_with_type(e, exp.DataType.Type.UNKNOWN),
        exp.Struct: lambda self, e: self._annotate_struct(e),
        exp.Sum: lambda self, e: self._annotate_by_args(e, "this", "expressions", promote=True),
        exp.SortArray: lambda self, e: self._annotate_by_args(e, "this"),
        exp.Timestamp: lambda self, e: self._annotate_with_type(
            e,
            exp.DataType.Type.TIMESTAMPTZ if e.args.get("with_tz") else exp.DataType.Type.TIMESTAMP,
        ),
        exp.ToMap: lambda self, e: self._annotate_to_map(e),
        exp.TryCast: lambda self, e: self._annotate_with_type(e, e.args["to"]),
        exp.Unnest: lambda self, e: self._annotate_unnest(e),
        exp.VarMap: lambda self, e: self._annotate_map(e),
        exp.Window: lambda self, e: self._annotate_by_args(e, "this"),
    }

    # Specifies what types a given type can be coerced into
    COERCES_TO: t.Dict[exp.DataType.Type, t.Set[exp.DataType.Type]] = {}

    # Determines the supported Dialect instance settings
    SUPPORTED_SETTINGS = {
        "normalization_strategy",
        "version",
    }

    @classmethod
    def get_or_raise(cls, dialect: DialectType) -> Dialect:
        """
        Look up a dialect in the global dialect registry and return it if it exists.

        Args:
            dialect: The target dialect. If this is a string, it can be optionally followed by
                additional key-value pairs that are separated by commas and are used to specify
                dialect settings, such as whether the dialect's identifiers are case-sensitive.

        Example:
            >>> dialect = dialect_class = get_or_raise("duckdb")
            >>> dialect = get_or_raise("mysql, normalization_strategy = case_sensitive")

        Returns:
            The corresponding Dialect instance.
        """

        if not dialect:
            return cls()
        if isinstance(dialect, _Dialect):
            return dialect()
        if isinstance(dialect, Dialect):
            return dialect
        if isinstance(dialect, str):
            try:
                dialect_name, *kv_strings = dialect.split(",")
                kv_pairs = (kv.split("=") for kv in kv_strings)
                kwargs = {}
                for pair in kv_pairs:
                    key = pair[0].strip()
                    value: t.Union[bool | str | None] = None

                    if len(pair) == 1:
                        # Default initialize standalone settings to True
                        value = True
                    elif len(pair) == 2:
                        value = pair[1].strip()

                    kwargs[key] = to_bool(value)

            except ValueError:
                raise ValueError(
                    f"Invalid dialect format: '{dialect}'. "
                    "Please use the correct format: 'dialect [, k1 = v2 [, ...]]'."
                )

            result = cls.get(dialect_name.strip())
            if not result:
                suggest_closest_match_and_fail("dialect", dialect_name, list(DIALECT_MODULE_NAMES))

            assert result is not None
            return result(**kwargs)

        raise ValueError(f"Invalid dialect type for '{dialect}': '{type(dialect)}'.")

    @classmethod
    def format_time(
        cls, expression: t.Optional[str | exp.Expression]
    ) -> t.Optional[exp.Expression]:
        """Converts a time format in this dialect to its equivalent Python `strftime` format."""
        if isinstance(expression, str):
            return exp.Literal.string(
                # the time formats are quoted
                format_time(expression[1:-1], cls.TIME_MAPPING, cls.TIME_TRIE)
            )

        if expression and expression.is_string:
            return exp.Literal.string(format_time(expression.this, cls.TIME_MAPPING, cls.TIME_TRIE))

        return expression

    def __init__(self, **kwargs) -> None:
        self.version = Version(kwargs.pop("version", None))

        normalization_strategy = kwargs.pop("normalization_strategy", None)
        if normalization_strategy is None:
            self.normalization_strategy = self.NORMALIZATION_STRATEGY
        else:
            self.normalization_strategy = NormalizationStrategy(normalization_strategy.upper())

        self.settings = kwargs

        for unsupported_setting in kwargs.keys() - self.SUPPORTED_SETTINGS:
            suggest_closest_match_and_fail("setting", unsupported_setting, self.SUPPORTED_SETTINGS)

    def __eq__(self, other: t.Any) -> bool:
        # Does not currently take dialect state into account
        return type(self) == other

    def __hash__(self) -> int:
        # Does not currently take dialect state into account
        return hash(type(self))

    def normalize_identifier(self, expression: E) -> E:
        """
        Transforms an identifier in a way that resembles how it'd be resolved by this dialect.

        For example, an identifier like `FoO` would be resolved as `foo` in Postgres, because it
        lowercases all unquoted identifiers. On the other hand, Snowflake uppercases them, so
        it would resolve it as `FOO`. If it was quoted, it'd need to be treated as case-sensitive,
        and so any normalization would be prohibited in order to avoid "breaking" the identifier.

        There are also dialects like Spark, which are case-insensitive even when quotes are
        present, and dialects like MySQL, whose resolution rules match those employed by the
        underlying operating system, for example they may always be case-sensitive in Linux.

        Finally, the normalization behavior of some engines can even be controlled through flags,
        like in Redshift's case, where users can explicitly set enable_case_sensitive_identifier.

        SQLGlot aims to understand and handle all of these different behaviors gracefully, so
        that it can analyze queries in the optimizer and successfully capture their semantics.
        """
        if (
            isinstance(expression, exp.Identifier)
            and self.normalization_strategy is not NormalizationStrategy.CASE_SENSITIVE
            and (
                not expression.quoted
                or self.normalization_strategy
                in (
                    NormalizationStrategy.CASE_INSENSITIVE,
                    NormalizationStrategy.CASE_INSENSITIVE_UPPERCASE,
                )
            )
        ):
            normalized = (
                expression.this.upper()
                if self.normalization_strategy
                in (
                    NormalizationStrategy.UPPERCASE,
                    NormalizationStrategy.CASE_INSENSITIVE_UPPERCASE,
                )
                else expression.this.lower()
            )
            expression.set("this", normalized)

        return expression

    def case_sensitive(self, text: str) -> bool:
        """Checks if text contains any case sensitive characters, based on the dialect's rules."""
        if self.normalization_strategy is NormalizationStrategy.CASE_INSENSITIVE:
            return False

        unsafe = (
            str.islower
            if self.normalization_strategy is NormalizationStrategy.UPPERCASE
            else str.isupper
        )
        return any(unsafe(char) for char in text)

    def can_identify(self, text: str, identify: str | bool = "safe") -> bool:
        """Checks if text can be identified given an identify option.

        Args:
            text: The text to check.
            identify:
                `"always"` or `True`: Always returns `True`.
                `"safe"`: Only returns `True` if the identifier is case-insensitive.

        Returns:
            Whether the given text can be identified.
        """
        if identify is True or identify == "always":
            return True

        if identify == "safe":
            return not self.case_sensitive(text)

        return False

    def quote_identifier(self, expression: E, identify: bool = True) -> E:
        """
        Adds quotes to a given identifier.

        Args:
            expression: The expression of interest. If it's not an `Identifier`, this method is a no-op.
            identify: If set to `False`, the quotes will only be added if the identifier is deemed
                "unsafe", with respect to its characters and this dialect's normalization strategy.
        """
        if isinstance(expression, exp.Identifier) and not isinstance(expression.parent, exp.Func):
            name = expression.this
            expression.set(
                "quoted",
                identify or self.case_sensitive(name) or not exp.SAFE_IDENTIFIER_RE.match(name),
            )

        return expression

    def to_json_path(self, path: t.Optional[exp.Expression]) -> t.Optional[exp.Expression]:
        if isinstance(path, exp.Literal):
            path_text = path.name
            if path.is_number:
                path_text = f"[{path_text}]"
            try:
                return parse_json_path(path_text, self)
            except ParseError as e:
                if self.STRICT_JSON_PATH_SYNTAX:
                    logger.warning(f"Invalid JSON path syntax. {str(e)}")

        return path

    def parse(self, sql: str, **opts) -> t.List[t.Optional[exp.Expression]]:
        return self.parser(**opts).parse(self.tokenize(sql), sql)

    def parse_into(
        self, expression_type: exp.IntoType, sql: str, **opts
    ) -> t.List[t.Optional[exp.Expression]]:
        return self.parser(**opts).parse_into(expression_type, self.tokenize(sql), sql)

    def generate(self, expression: exp.Expression, copy: bool = True, **opts) -> str:
        return self.generator(**opts).generate(expression, copy=copy)

    def transpile(self, sql: str, **opts) -> t.List[str]:
        return [
            self.generate(expression, copy=False, **opts) if expression else ""
            for expression in self.parse(sql)
        ]

    def tokenize(self, sql: str, **opts) -> t.List[Token]:
        return self.tokenizer(**opts).tokenize(sql)

    def tokenizer(self, **opts) -> Tokenizer:
        return self.tokenizer_class(**{"dialect": self, **opts})

    def jsonpath_tokenizer(self, **opts) -> JSONPathTokenizer:
        return self.jsonpath_tokenizer_class(**{"dialect": self, **opts})

    def parser(self, **opts) -> Parser:
        return self.parser_class(**{"dialect": self, **opts})

    def generator(self, **opts) -> Generator:
        return self.generator_class(**{"dialect": self, **opts})

    def generate_values_aliases(self, expression: exp.Values) -> t.List[exp.Identifier]:
        return [
            exp.to_identifier(f"_col_{i}")
            for i, _ in enumerate(expression.expressions[0].expressions)
        ]


DialectType = t.Union[str, Dialect, t.Type[Dialect], None]


def rename_func(name: str) -> t.Callable[[Generator, exp.Expression], str]:
    return lambda self, expression: self.func(name, *flatten(expression.args.values()))


@unsupported_args("accuracy")
def approx_count_distinct_sql(self: Generator, expression: exp.ApproxDistinct) -> str:
    return self.func("APPROX_COUNT_DISTINCT", expression.this)


def if_sql(
    name: str = "IF", false_value: t.Optional[exp.Expression | str] = None
) -> t.Callable[[Generator, exp.If], str]:
    def _if_sql(self: Generator, expression: exp.If) -> str:
        return self.func(
            name,
            expression.this,
            expression.args.get("true"),
            expression.args.get("false") or false_value,
        )

    return _if_sql


def arrow_json_extract_sql(self: Generator, expression: JSON_EXTRACT_TYPE) -> str:
    this = expression.this
    if self.JSON_TYPE_REQUIRED_FOR_EXTRACTION and isinstance(this, exp.Literal) and this.is_string:
        this.replace(exp.cast(this, exp.DataType.Type.JSON))

    return self.binary(expression, "->" if isinstance(expression, exp.JSONExtract) else "->>")


def inline_array_sql(self: Generator, expression: exp.Array) -> str:
    return f"[{self.expressions(expression, dynamic=True, new_line=True, skip_first=True, skip_last=True)}]"


def inline_array_unless_query(self: Generator, expression: exp.Array) -> str:
    elem = seq_get(expression.expressions, 0)
    if isinstance(elem, exp.Expression) and elem.find(exp.Query):
        return self.func("ARRAY", elem)
    return inline_array_sql(self, expression)


def no_ilike_sql(self: Generator, expression: exp.ILike) -> str:
    return self.like_sql(
        exp.Like(
            this=exp.Lower(this=expression.this),
            expression=exp.Lower(this=expression.expression),
        )
    )


def no_paren_current_date_sql(self: Generator, expression: exp.CurrentDate) -> str:
    zone = self.sql(expression, "this")
    return f"CURRENT_DATE AT TIME ZONE {zone}" if zone else "CURRENT_DATE"


def no_recursive_cte_sql(self: Generator, expression: exp.With) -> str:
    if expression.args.get("recursive"):
        self.unsupported("Recursive CTEs are unsupported")
        expression.args["recursive"] = False
    return self.with_sql(expression)


def no_tablesample_sql(self: Generator, expression: exp.TableSample) -> str:
    self.unsupported("TABLESAMPLE unsupported")
    return self.sql(expression.this)


def no_pivot_sql(self: Generator, expression: exp.Pivot) -> str:
    self.unsupported("PIVOT unsupported")
    return ""


def no_trycast_sql(self: Generator, expression: exp.TryCast) -> str:
    return self.cast_sql(expression)


def no_comment_column_constraint_sql(
    self: Generator, expression: exp.CommentColumnConstraint
) -> str:
    self.unsupported("CommentColumnConstraint unsupported")
    return ""


def no_map_from_entries_sql(self: Generator, expression: exp.MapFromEntries) -> str:
    self.unsupported("MAP_FROM_ENTRIES unsupported")
    return ""


def property_sql(self: Generator, expression: exp.Property) -> str:
    return f"{self.property_name(expression, string_key=True)}={self.sql(expression, 'value')}"


def strposition_sql(
    self: Generator,
    expression: exp.StrPosition,
    func_name: str = "STRPOS",
    supports_position: bool = False,
    supports_occurrence: bool = False,
    use_ansi_position: bool = True,
) -> str:
    string = expression.this
    substr = expression.args.get("substr")
    position = expression.args.get("position")
    occurrence = expression.args.get("occurrence")
    zero = exp.Literal.number(0)
    one = exp.Literal.number(1)

    if supports_occurrence and occurrence and supports_position and not position:
        position = one

    transpile_position = position and not supports_position
    if transpile_position:
        string = exp.Substring(this=string, start=position)

    if func_name == "POSITION" and use_ansi_position:
        func = exp.Anonymous(this=func_name, expressions=[exp.In(this=substr, field=string)])
    else:
        args = [substr, string] if func_name in ("LOCATE", "CHARINDEX") else [string, substr]
        if supports_position:
            args.append(position)
        if occurrence:
            if supports_occurrence:
                args.append(occurrence)
            else:
                self.unsupported(f"{func_name} does not support the occurrence parameter.")
        func = exp.Anonymous(this=func_name, expressions=args)

    if transpile_position:
        func_with_offset = exp.Sub(this=func + position, expression=one)
        func_wrapped = exp.If(this=func.eq(zero), true=zero, false=func_with_offset)
        return self.sql(func_wrapped)

    return self.sql(func)


def struct_extract_sql(self: Generator, expression: exp.StructExtract) -> str:
    return (
        f"{self.sql(expression, 'this')}.{self.sql(exp.to_identifier(expression.expression.name))}"
    )


def var_map_sql(
    self: Generator, expression: exp.Map | exp.VarMap, map_func_name: str = "MAP"
) -> str:
    keys = expression.args.get("keys")
    values = expression.args.get("values")

    if not isinstance(keys, exp.Array) or not isinstance(values, exp.Array):
        self.unsupported("Cannot convert array columns into map.")
        return self.func(map_func_name, keys, values)

    args = []
    for key, value in zip(keys.expressions, values.expressions):
        args.append(self.sql(key))
        args.append(self.sql(value))

    return self.func(map_func_name, *args)


def build_formatted_time(
    exp_class: t.Type[E], dialect: str, default: t.Optional[bool | str] = None
) -> t.Callable[[t.List], E]:
    """Helper used for time expressions.

    Args:
        exp_class: the expression class to instantiate.
        dialect: target sql dialect.
        default: the default format, True being time.

    Returns:
        A callable that can be used to return the appropriately formatted time expression.
    """

    def _builder(args: t.List):
        return exp_class(
            this=seq_get(args, 0),
            format=Dialect[dialect].format_time(
                seq_get(args, 1)
                or (Dialect[dialect].TIME_FORMAT if default is True else default or None)
            ),
        )

    return _builder


def time_format(
    dialect: DialectType = None,
) -> t.Callable[[Generator, exp.UnixToStr | exp.StrToUnix], t.Optional[str]]:
    def _time_format(self: Generator, expression: exp.UnixToStr | exp.StrToUnix) -> t.Optional[str]:
        """
        Returns the time format for a given expression, unless it's equivalent
        to the default time format of the dialect of interest.
        """
        time_format = self.format_time(expression)
        return time_format if time_format != Dialect.get_or_raise(dialect).TIME_FORMAT else None

    return _time_format


def build_date_delta(
    exp_class: t.Type[E],
    unit_mapping: t.Optional[t.Dict[str, str]] = None,
    default_unit: t.Optional[str] = "DAY",
    supports_timezone: bool = False,
) -> t.Callable[[t.List], E]:
    def _builder(args: t.List) -> E:
        unit_based = len(args) >= 3
        has_timezone = len(args) == 4
        this = args[2] if unit_based else seq_get(args, 0)
        unit = None
        if unit_based or default_unit:
            unit = args[0] if unit_based else exp.Literal.string(default_unit)
            unit = exp.var(unit_mapping.get(unit.name.lower(), unit.name)) if unit_mapping else unit
        expression = exp_class(this=this, expression=seq_get(args, 1), unit=unit)
        if supports_timezone and has_timezone:
            expression.set("zone", args[-1])
        return expression

    return _builder


def build_date_delta_with_interval(
    expression_class: t.Type[E],
) -> t.Callable[[t.List], t.Optional[E]]:
    def _builder(args: t.List) -> t.Optional[E]:
        if len(args) < 2:
            return None

        interval = args[1]

        if not isinstance(interval, exp.Interval):
            raise ParseError(f"INTERVAL expression expected but got '{interval}'")

        return expression_class(this=args[0], expression=interval.this, unit=unit_to_str(interval))

    return _builder


def date_trunc_to_time(args: t.List) -> exp.DateTrunc | exp.TimestampTrunc:
    unit = seq_get(args, 0)
    this = seq_get(args, 1)

    if isinstance(this, exp.Cast) and this.is_type("date"):
        return exp.DateTrunc(unit=unit, this=this)
    return exp.TimestampTrunc(this=this, unit=unit)


def date_add_interval_sql(
    data_type: str, kind: str
) -> t.Callable[[Generator, exp.Expression], str]:
    def func(self: Generator, expression: exp.Expression) -> str:
        this = self.sql(expression, "this")
        interval = exp.Interval(this=expression.expression, unit=unit_to_var(expression))
        return f"{data_type}_{kind}({this}, {self.sql(interval)})"

    return func


def timestamptrunc_sql(
    zone: bool = False,
) -> t.Callable[[Generator, exp.TimestampTrunc], str]:
    def _timestamptrunc_sql(self: Generator, expression: exp.TimestampTrunc) -> str:
        args = [unit_to_str(expression), expression.this]
        if zone:
            args.append(expression.args.get("zone"))
        return self.func("DATE_TRUNC", *args)

    return _timestamptrunc_sql


def no_timestamp_sql(self: Generator, expression: exp.Timestamp) -> str:
    zone = expression.args.get("zone")
    if not zone:
        from sqlglot.optimizer.annotate_types import annotate_types

        target_type = (
            annotate_types(expression, dialect=self.dialect).type or exp.DataType.Type.TIMESTAMP
        )
        return self.sql(exp.cast(expression.this, target_type))
    if zone.name.lower() in TIMEZONES:
        return self.sql(
            exp.AtTimeZone(
                this=exp.cast(expression.this, exp.DataType.Type.TIMESTAMP),
                zone=zone,
            )
        )
    return self.func("TIMESTAMP", expression.this, zone)


def no_time_sql(self: Generator, expression: exp.Time) -> str:
    # Transpile BQ's TIME(timestamp, zone) to CAST(TIMESTAMPTZ <timestamp> AT TIME ZONE <zone> AS TIME)
    this = exp.cast(expression.this, exp.DataType.Type.TIMESTAMPTZ)
    expr = exp.cast(
        exp.AtTimeZone(this=this, zone=expression.args.get("zone")),
        exp.DataType.Type.TIME,
    )
    return self.sql(expr)


def no_datetime_sql(self: Generator, expression: exp.Datetime) -> str:
    this = expression.this
    expr = expression.expression

    if expr.name.lower() in TIMEZONES:
        # Transpile BQ's DATETIME(timestamp, zone) to CAST(TIMESTAMPTZ <timestamp> AT TIME ZONE <zone> AS TIMESTAMP)
        this = exp.cast(this, exp.DataType.Type.TIMESTAMPTZ)
        this = exp.cast(exp.AtTimeZone(this=this, zone=expr), exp.DataType.Type.TIMESTAMP)
        return self.sql(this)

    this = exp.cast(this, exp.DataType.Type.DATE)
    expr = exp.cast(expr, exp.DataType.Type.TIME)

    return self.sql(exp.cast(exp.Add(this=this, expression=expr), exp.DataType.Type.TIMESTAMP))


def left_to_substring_sql(self: Generator, expression: exp.Left) -> str:
    return self.sql(
        exp.Substring(
            this=expression.this,
            start=exp.Literal.number(1),
            length=expression.expression,
        )
    )


def right_to_substring_sql(self: Generator, expression: exp.Left) -> str:
    return self.sql(
        exp.Substring(
            this=expression.this,
            start=exp.Length(this=expression.this) - exp.paren(expression.expression - 1),
        )
    )


def timestrtotime_sql(
    self: Generator,
    expression: exp.TimeStrToTime,
    include_precision: bool = False,
) -> str:
    datatype = exp.DataType.build(
        exp.DataType.Type.TIMESTAMPTZ
        if expression.args.get("zone")
        else exp.DataType.Type.TIMESTAMP
    )

    if isinstance(expression.this, exp.Literal) and include_precision:
        precision = subsecond_precision(expression.this.name)
        if precision > 0:
            datatype = exp.DataType.build(
                datatype.this,
                expressions=[exp.DataTypeParam(this=exp.Literal.number(precision))],
            )

    return self.sql(exp.cast(expression.this, datatype, dialect=self.dialect))


def datestrtodate_sql(self: Generator, expression: exp.DateStrToDate) -> str:
    return self.sql(exp.cast(expression.this, exp.DataType.Type.DATE))


# Used for Presto and Duckdb which use functions that don't support charset, and assume utf-8
def encode_decode_sql(
    self: Generator, expression: exp.Expression, name: str, replace: bool = True
) -> str:
    charset = expression.args.get("charset")
    if charset and charset.name.lower() != "utf-8":
        self.unsupported(f"Expected utf-8 character set, got {charset}.")

    return self.func(name, expression.this, expression.args.get("replace") if replace else None)


def min_or_least(self: Generator, expression: exp.Min) -> str:
    name = "LEAST" if expression.expressions else "MIN"
    return rename_func(name)(self, expression)


def max_or_greatest(self: Generator, expression: exp.Max) -> str:
    name = "GREATEST" if expression.expressions else "MAX"
    return rename_func(name)(self, expression)


def count_if_to_sum(self: Generator, expression: exp.CountIf) -> str:
    cond = expression.this

    if isinstance(expression.this, exp.Distinct):
        cond = expression.this.expressions[0]
        self.unsupported("DISTINCT is not supported when converting COUNT_IF to SUM")

    return self.func("sum", exp.func("if", cond, 1, 0))


def trim_sql(self: Generator, expression: exp.Trim, default_trim_type: str = "") -> str:
    target = self.sql(expression, "this")
    trim_type = self.sql(expression, "position") or default_trim_type
    remove_chars = self.sql(expression, "expression")
    collation = self.sql(expression, "collation")

    # Use TRIM/LTRIM/RTRIM syntax if the expression isn't database-specific
    if not remove_chars:
        return self.trim_sql(expression)

    trim_type = f"{trim_type} " if trim_type else ""
    remove_chars = f"{remove_chars} " if remove_chars else ""
    from_part = "FROM " if trim_type or remove_chars else ""
    collation = f" COLLATE {collation}" if collation else ""
    return f"TRIM({trim_type}{remove_chars}{from_part}{target}{collation})"


def str_to_time_sql(self: Generator, expression: exp.Expression) -> str:
    return self.func("STRPTIME", expression.this, self.format_time(expression))


def concat_to_dpipe_sql(self: Generator, expression: exp.Concat) -> str:
    return self.sql(reduce(lambda x, y: exp.DPipe(this=x, expression=y), expression.expressions))


def concat_ws_to_dpipe_sql(self: Generator, expression: exp.ConcatWs) -> str:
    delim, *rest_args = expression.expressions
    return self.sql(
        reduce(
            lambda x, y: exp.DPipe(this=x, expression=exp.DPipe(this=delim, expression=y)),
            rest_args,
        )
    )


@unsupported_args("position", "occurrence", "parameters")
def regexp_extract_sql(
    self: Generator, expression: exp.RegexpExtract | exp.RegexpExtractAll
) -> str:
    group = expression.args.get("group")

    # Do not render group if it's the default value for this dialect
    if group and group.name == str(self.dialect.REGEXP_EXTRACT_DEFAULT_GROUP):
        group = None

    return self.func(expression.sql_name(), expression.this, expression.expression, group)


@unsupported_args("position", "occurrence", "modifiers")
def regexp_replace_sql(self: Generator, expression: exp.RegexpReplace) -> str:
    return self.func(
        "REGEXP_REPLACE",
        expression.this,
        expression.expression,
        expression.args["replacement"],
    )


def pivot_column_names(aggregations: t.List[exp.Expression], dialect: DialectType) -> t.List[str]:
    names = []
    for agg in aggregations:
        if isinstance(agg, exp.Alias):
            names.append(agg.alias)
        else:
            """
            This case corresponds to aggregations without aliases being used as suffixes
            (e.g. col_avg(foo)). We need to unquote identifiers because they're going to
            be quoted in the base parser's `_parse_pivot` method, due to `to_identifier`.
            Otherwise, we'd end up with `col_avg(`foo`)` (notice the double quotes).
            """
            agg_all_unquoted = agg.transform(
                lambda node: (
                    exp.Identifier(this=node.name, quoted=False)
                    if isinstance(node, exp.Identifier)
                    else node
                )
            )
            names.append(agg_all_unquoted.sql(dialect=dialect, normalize_functions="lower"))

    return names


def binary_from_function(expr_type: t.Type[B]) -> t.Callable[[t.List], B]:
    return lambda args: expr_type(this=seq_get(args, 0), expression=seq_get(args, 1))


# Used to represent DATE_TRUNC in Doris, Postgres and Starrocks dialects
def build_timestamp_trunc(args: t.List) -> exp.TimestampTrunc:
    return exp.TimestampTrunc(this=seq_get(args, 1), unit=seq_get(args, 0))


def any_value_to_max_sql(self: Generator, expression: exp.AnyValue) -> str:
    return self.func("MAX", expression.this)


def bool_xor_sql(self: Generator, expression: exp.Xor) -> str:
    a = self.sql(expression.left)
    b = self.sql(expression.right)
    return f"({a} AND (NOT {b})) OR ((NOT {a}) AND {b})"


def is_parse_json(expression: exp.Expression) -> bool:
    return isinstance(expression, exp.ParseJSON) or (
        isinstance(expression, exp.Cast) and expression.is_type("json")
    )


def isnull_to_is_null(args: t.List) -> exp.Expression:
    return exp.Paren(this=exp.Is(this=seq_get(args, 0), expression=exp.null()))


def generatedasidentitycolumnconstraint_sql(
    self: Generator, expression: exp.GeneratedAsIdentityColumnConstraint
) -> str:
    start = self.sql(expression, "start") or "1"
    increment = self.sql(expression, "increment") or "1"
    return f"IDENTITY({start}, {increment})"


def arg_max_or_min_no_count(
    name: str,
) -> t.Callable[[Generator, exp.ArgMax | exp.ArgMin], str]:
    @unsupported_args("count")
    def _arg_max_or_min_sql(self: Generator, expression: exp.ArgMax | exp.ArgMin) -> str:
        return self.func(name, expression.this, expression.expression)

    return _arg_max_or_min_sql


def ts_or_ds_add_cast(expression: exp.TsOrDsAdd) -> exp.TsOrDsAdd:
    this = expression.this.copy()

    return_type = expression.return_type
    if return_type.is_type(exp.DataType.Type.DATE):
        # If we need to cast to a DATE, we cast to TIMESTAMP first to make sure we
        # can truncate timestamp strings, because some dialects can't cast them to DATE
        this = exp.cast(this, exp.DataType.Type.TIMESTAMP)

    expression.this.replace(exp.cast(this, return_type))
    return expression


def date_delta_sql(name: str, cast: bool = False) -> t.Callable[[Generator, DATE_ADD_OR_DIFF], str]:
    def _delta_sql(self: Generator, expression: DATE_ADD_OR_DIFF) -> str:
        if cast and isinstance(expression, exp.TsOrDsAdd):
            expression = ts_or_ds_add_cast(expression)

        return self.func(
            name,
            unit_to_var(expression),
            expression.expression,
            expression.this,
        )

    return _delta_sql


def unit_to_str(expression: exp.Expression, default: str = "DAY") -> t.Optional[exp.Expression]:
    unit = expression.args.get("unit")

    if isinstance(unit, exp.Placeholder):
        return unit
    if unit:
        return exp.Literal.string(unit.name)
    return exp.Literal.string(default) if default else None


def unit_to_var(expression: exp.Expression, default: str = "DAY") -> t.Optional[exp.Expression]:
    unit = expression.args.get("unit")

    if isinstance(unit, (exp.Var, exp.Placeholder)):
        return unit
    return exp.Var(this=default) if default else None


@t.overload
def map_date_part(part: exp.Expression, dialect: DialectType = Dialect) -> exp.Var:
    pass


@t.overload
def map_date_part(
    part: t.Optional[exp.Expression], dialect: DialectType = Dialect
) -> t.Optional[exp.Expression]:
    pass


def map_date_part(part, dialect: DialectType = Dialect):
    mapped = (
        Dialect.get_or_raise(dialect).DATE_PART_MAPPING.get(part.name.upper()) if part else None
    )
    if mapped:
        return exp.Literal.string(mapped) if part.is_string else exp.var(mapped)

    return part


def no_last_day_sql(self: Generator, expression: exp.LastDay) -> str:
    trunc_curr_date = exp.func("date_trunc", "month", expression.this)
    plus_one_month = exp.func("date_add", trunc_curr_date, 1, "month")
    minus_one_day = exp.func("date_sub", plus_one_month, 1, "day")

    return self.sql(exp.cast(minus_one_day, exp.DataType.Type.DATE))


def merge_without_target_sql(self: Generator, expression: exp.Merge) -> str:
    """Remove table refs from columns in when statements."""
    alias = expression.this.args.get("alias")

    def normalize(identifier: t.Optional[exp.Identifier]) -> t.Optional[str]:
        return self.dialect.normalize_identifier(identifier).name if identifier else None

    targets = {normalize(expression.this.this)}

    if alias:
        targets.add(normalize(alias.this))

    for when in expression.args["whens"].expressions:
        # only remove the target table names from certain parts of WHEN MATCHED / WHEN NOT MATCHED
        # they are still valid in the <condition>, the right hand side of each UPDATE and the VALUES part
        # (not the column list) of the INSERT
        then: exp.Insert | exp.Update | None = when.args.get("then")
        if then:
            if isinstance(then, exp.Update):
                for equals in then.find_all(exp.EQ):
                    equal_lhs = equals.this
                    if (
                        isinstance(equal_lhs, exp.Column)
                        and normalize(equal_lhs.args.get("table")) in targets
                    ):
                        equal_lhs.replace(exp.column(equal_lhs.this))
            if isinstance(then, exp.Insert):
                column_list = then.this
                if isinstance(column_list, exp.Tuple):
                    for column in column_list.expressions:
                        if normalize(column.args.get("table")) in targets:
                            column.replace(exp.column(column.this))

    return self.merge_sql(expression)


def build_json_extract_path(
    expr_type: t.Type[F],
    zero_based_indexing: bool = True,
    arrow_req_json_type: bool = False,
) -> t.Callable[[t.List], F]:
    def _builder(args: t.List) -> F:
        segments: t.List[exp.JSONPathPart] = [exp.JSONPathRoot()]
        for arg in args[1:]:
            if not isinstance(arg, exp.Literal):
                # We use the fallback parser because we can't really transpile non-literals safely
                return expr_type.from_arg_list(args)

            text = arg.name
            if is_int(text) and (not arrow_req_json_type or not arg.is_string):
                index = int(text)
                segments.append(
                    exp.JSONPathSubscript(this=index if zero_based_indexing else index - 1)
                )
            else:
                segments.append(exp.JSONPathKey(this=text))

        # This is done to avoid failing in the expression validator due to the arg count
        del args[2:]
        return expr_type(
            this=seq_get(args, 0),
            expression=exp.JSONPath(expressions=segments),
            only_json_types=arrow_req_json_type,
        )

    return _builder


def json_extract_segments(
    name: str, quoted_index: bool = True, op: t.Optional[str] = None
) -> t.Callable[[Generator, JSON_EXTRACT_TYPE], str]:
    def _json_extract_segments(self: Generator, expression: JSON_EXTRACT_TYPE) -> str:
        path = expression.expression
        if not isinstance(path, exp.JSONPath):
            return rename_func(name)(self, expression)

        escape = path.args.get("escape")

        segments = []
        for segment in path.expressions:
            path = self.sql(segment)
            if path:
                if isinstance(segment, exp.JSONPathPart) and (
                    quoted_index or not isinstance(segment, exp.JSONPathSubscript)
                ):
                    if escape:
                        path = self.escape_str(path)

                    path = f"{self.dialect.QUOTE_START}{path}{self.dialect.QUOTE_END}"

                segments.append(path)

        if op:
            return f" {op} ".join([self.sql(expression.this), *segments])
        return self.func(name, expression.this, *segments)

    return _json_extract_segments


def json_path_key_only_name(self: Generator, expression: exp.JSONPathKey) -> str:
    if isinstance(expression.this, exp.JSONPathWildcard):
        self.unsupported("Unsupported wildcard in JSONPathKey expression")

    return expression.name


def filter_array_using_unnest(
    self: Generator, expression: exp.ArrayFilter | exp.ArrayRemove
) -> str:
    cond = expression.expression
    if isinstance(cond, exp.Lambda) and len(cond.expressions) == 1:
        alias = cond.expressions[0]
        cond = cond.this
    elif isinstance(cond, exp.Predicate):
        alias = "_u"
    elif isinstance(expression, exp.ArrayRemove):
        alias = "_u"
        cond = exp.NEQ(this=alias, expression=expression.expression)
    else:
        self.unsupported("Unsupported filter condition")
        return ""

    unnest = exp.Unnest(expressions=[expression.this])
    filtered = exp.select(alias).from_(exp.alias_(unnest, None, table=[alias])).where(cond)
    return self.sql(exp.Array(expressions=[filtered]))


def remove_from_array_using_filter(self: Generator, expression: exp.ArrayRemove) -> str:
    lambda_id = exp.to_identifier("_u")
    cond = exp.NEQ(this=lambda_id, expression=expression.expression)
    return self.sql(
        exp.ArrayFilter(
            this=expression.this, expression=exp.Lambda(this=cond, expressions=[lambda_id])
        )
    )


def to_number_with_nls_param(self: Generator, expression: exp.ToNumber) -> str:
    return self.func(
        "TO_NUMBER",
        expression.this,
        expression.args.get("format"),
        expression.args.get("nlsparam"),
    )


def build_default_decimal_type(
    precision: t.Optional[int] = None, scale: t.Optional[int] = None
) -> t.Callable[[exp.DataType], exp.DataType]:
    def _builder(dtype: exp.DataType) -> exp.DataType:
        if dtype.expressions or precision is None:
            return dtype

        params = f"{precision}{f', {scale}' if scale is not None else ''}"
        return exp.DataType.build(f"DECIMAL({params})")

    return _builder


def build_timestamp_from_parts(args: t.List) -> exp.Func:
    if len(args) == 2:
        # Other dialects don't have the TIMESTAMP_FROM_PARTS(date, time) concept,
        # so we parse this into Anonymous for now instead of introducing complexity
        return exp.Anonymous(this="TIMESTAMP_FROM_PARTS", expressions=args)

    return exp.TimestampFromParts.from_arg_list(args)


def sha256_sql(self: Generator, expression: exp.SHA2) -> str:
    return self.func(f"SHA{expression.text('length') or '256'}", expression.this)


def sequence_sql(self: Generator, expression: exp.GenerateSeries | exp.GenerateDateArray) -> str:
    start = expression.args.get("start")
    end = expression.args.get("end")
    step = expression.args.get("step")

    if isinstance(start, exp.Cast):
        target_type = start.to
    elif isinstance(end, exp.Cast):
        target_type = end.to
    else:
        target_type = None

    if start and end and target_type and target_type.is_type("date", "timestamp"):
        if isinstance(start, exp.Cast) and target_type is start.to:
            end = exp.cast(end, target_type)
        else:
            start = exp.cast(start, target_type)

    return self.func("SEQUENCE", start, end, step)


def build_regexp_extract(expr_type: t.Type[E]) -> t.Callable[[t.List, Dialect], E]:
    def _builder(args: t.List, dialect: Dialect) -> E:
        return expr_type(
            this=seq_get(args, 0),
            expression=seq_get(args, 1),
            group=seq_get(args, 2) or exp.Literal.number(dialect.REGEXP_EXTRACT_DEFAULT_GROUP),
            parameters=seq_get(args, 3),
        )

    return _builder


def explode_to_unnest_sql(self: Generator, expression: exp.Lateral) -> str:
    if isinstance(expression.this, exp.Explode):
        return self.sql(
            exp.Join(
                this=exp.Unnest(
                    expressions=[expression.this.this],
                    alias=expression.args.get("alias"),
                    offset=isinstance(expression.this, exp.Posexplode),
                ),
                kind="cross",
            )
        )
    return self.lateral_sql(expression)


def timestampdiff_sql(self: Generator, expression: exp.DatetimeDiff | exp.TimestampDiff) -> str:
    return self.func("TIMESTAMPDIFF", expression.unit, expression.expression, expression.this)


def no_make_interval_sql(self: Generator, expression: exp.MakeInterval, sep: str = ", ") -> str:
    args = []
    for unit, value in expression.args.items():
        if isinstance(value, exp.Kwarg):
            value = value.expression

        args.append(f"{value} {unit}")

    return f"INTERVAL '{self.format_args(*args, sep=sep)}'"


def length_or_char_length_sql(self: Generator, expression: exp.Length) -> str:
    length_func = "LENGTH" if expression.args.get("binary") else "CHAR_LENGTH"
    return self.func(length_func, expression.this)


def groupconcat_sql(
    self: Generator,
    expression: exp.GroupConcat,
    func_name="LISTAGG",
    sep: str = ",",
    within_group: bool = True,
    on_overflow: bool = False,
) -> str:
    this = expression.this
    separator = self.sql(expression.args.get("separator") or exp.Literal.string(sep))

    on_overflow_sql = self.sql(expression, "on_overflow")
    on_overflow_sql = f" ON OVERFLOW {on_overflow_sql}" if (on_overflow and on_overflow_sql) else ""

    order = this.find(exp.Order)

    if order and order.this:
        this = order.this.pop()

    args = self.format_args(this, f"{separator}{on_overflow_sql}")
    listagg: exp.Expression = exp.Anonymous(this=func_name, expressions=[args])

    if order:
        if within_group:
            listagg = exp.WithinGroup(this=listagg, expression=order)
        else:
            listagg.set("expressions", [f"{args}{self.sql(expression=expression.this)}"])

    return self.sql(listagg)


def build_timetostr_or_tochar(args: t.List, dialect: Dialect) -> exp.TimeToStr | exp.ToChar:
    if len(args) == 2:
        this = args[0]
        if not this.type:
            from sqlglot.optimizer.annotate_types import annotate_types

            annotate_types(this, dialect=dialect)

        if this.is_type(*exp.DataType.TEMPORAL_TYPES):
            dialect_name = dialect.__class__.__name__.lower()
            return build_formatted_time(exp.TimeToStr, dialect_name, default=True)(args)

    return exp.ToChar.from_arg_list(args)


def build_replace_with_optional_replacement(args: t.List) -> exp.Replace:
    return exp.Replace(
        this=seq_get(args, 0),
        expression=seq_get(args, 1),
        replacement=seq_get(args, 2) or exp.Literal.string(""),
    )


def space_sql(self: Generator, expression: exp.Space) -> str:
    return self.sql(
        exp.Repeat(
            this=exp.Literal.string(" "),
            times=expression.this,
        )
    )<|MERGE_RESOLUTION|>--- conflicted
+++ resolved
@@ -97,11 +97,8 @@
     TERADATA = "teradata"
     TRINO = "trino"
     TSQL = "tsql"
-<<<<<<< HEAD
+    EXASOL = "exasol"
     E6 = "e6"
-=======
-    EXASOL = "exasol"
->>>>>>> 6ab6cf3e
 
 
 class NormalizationStrategy(str, AutoName):
