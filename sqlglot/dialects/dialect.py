from __future__ import annotations

import importlib
import logging
import typing as t
import sys

from enum import Enum, auto
from functools import reduce

from sqlglot import exp
from sqlglot.dialects import DIALECT_MODULE_NAMES
from sqlglot.errors import ParseError
from sqlglot.generator import Generator, unsupported_args
from sqlglot.helper import AutoName, flatten, is_int, seq_get, subclasses, to_bool
from sqlglot.jsonpath import JSONPathTokenizer, parse as parse_json_path
from sqlglot.parser import Parser
from sqlglot.time import TIMEZONES, format_time, subsecond_precision
from sqlglot.tokens import Token, Tokenizer, TokenType
from sqlglot.trie import new_trie

DATE_ADD_OR_DIFF = t.Union[
    exp.DateAdd,
    exp.DateDiff,
    exp.DateSub,
    exp.TsOrDsAdd,
    exp.TsOrDsDiff,
]
DATE_ADD_OR_SUB = t.Union[exp.DateAdd, exp.TsOrDsAdd, exp.DateSub]
JSON_EXTRACT_TYPE = t.Union[exp.JSONExtract, exp.JSONExtractScalar]


if t.TYPE_CHECKING:
    from sqlglot._typing import B, E, F

    from sqlglot.optimizer.annotate_types import TypeAnnotator

    AnnotatorsType = t.Dict[t.Type[E], t.Callable[[TypeAnnotator, E], E]]

logger = logging.getLogger("sqlglot")

UNESCAPED_SEQUENCES = {
    "\\a": "\a",
    "\\b": "\b",
    "\\f": "\f",
    "\\n": "\n",
    "\\r": "\r",
    "\\t": "\t",
    "\\v": "\v",
    "\\\\": "\\",
}


<<<<<<< HEAD
def _annotate_with_type_lambda(
    data_type: exp.DataType.Type,
) -> t.Callable[[TypeAnnotator, E], E]:
=======
def annotate_with_type_lambda(data_type: exp.DataType.Type) -> t.Callable[[TypeAnnotator, E], E]:
>>>>>>> b011ee2d
    return lambda self, e: self._annotate_with_type(e, data_type)


class Dialects(str, Enum):
    """Dialects supported by SQLGLot."""

    DIALECT = ""

    ATHENA = "athena"
    BIGQUERY = "bigquery"
    CLICKHOUSE = "clickhouse"
    DATABRICKS = "databricks"
    DORIS = "doris"
    DRILL = "drill"
    DRUID = "druid"
    DUCKDB = "duckdb"
    DUNE = "dune"
    HIVE = "hive"
    MATERIALIZE = "materialize"
    MYSQL = "mysql"
    ORACLE = "oracle"
    POSTGRES = "postgres"
    PRESTO = "presto"
    PRQL = "prql"
    REDSHIFT = "redshift"
    RISINGWAVE = "risingwave"
    SNOWFLAKE = "snowflake"
    SPARK = "spark"
    SPARK2 = "spark2"
    SQLITE = "sqlite"
    STARROCKS = "starrocks"
    TABLEAU = "tableau"
    TERADATA = "teradata"
    TRINO = "trino"
    TSQL = "tsql"
    E6 = "E6"


class NormalizationStrategy(str, AutoName):
    """Specifies the strategy according to which identifiers should be normalized."""

    LOWERCASE = auto()
    """Unquoted identifiers are lowercased."""

    UPPERCASE = auto()
    """Unquoted identifiers are uppercased."""

    CASE_SENSITIVE = auto()
    """Always case-sensitive, regardless of quotes."""

    CASE_INSENSITIVE = auto()
    """Always case-insensitive, regardless of quotes."""


class Version(int):
    def __new__(cls, version_str: t.Optional[str], *args, **kwargs):
        if version_str:
            parts = version_str.split(".")
            parts.extend(["0"] * (3 - len(parts)))
            v = int("".join([p.zfill(3) for p in parts]))
        else:
            # No version defined means we should support the latest engine semantics, so
            # the comparison to any specific version should yield that latest is greater
            v = sys.maxsize

        return super(Version, cls).__new__(cls, v)


class _Dialect(type):
    _classes: t.Dict[str, t.Type[Dialect]] = {}

    def __eq__(cls, other: t.Any) -> bool:
        if cls is other:
            return True
        if isinstance(other, str):
            return cls is cls.get(other)
        if isinstance(other, Dialect):
            return cls is type(other)

        return False

    def __hash__(cls) -> int:
        return hash(cls.__name__.lower())

    @property
    def classes(cls):
        if len(DIALECT_MODULE_NAMES) != len(cls._classes):
            for key in DIALECT_MODULE_NAMES:
                cls._try_load(key)

        return cls._classes

    @classmethod
    def _try_load(cls, key: str | Dialects) -> None:
        if isinstance(key, Dialects):
            key = key.value

        # This import will lead to a new dialect being loaded, and hence, registered.
        # We check that the key is an actual sqlglot module to avoid blindly importing
        # files. Custom user dialects need to be imported at the top-level package, in
        # order for them to be registered as soon as possible.
        if key in DIALECT_MODULE_NAMES:
            importlib.import_module(f"sqlglot.dialects.{key}")

    @classmethod
    def __getitem__(cls, key: str) -> t.Type[Dialect]:
        if key not in cls._classes:
            cls._try_load(key)

        return cls._classes[key]

    @classmethod
    def get(
        cls, key: str, default: t.Optional[t.Type[Dialect]] = None
    ) -> t.Optional[t.Type[Dialect]]:
        if key not in cls._classes:
            cls._try_load(key)

        return cls._classes.get(key, default)

    def __new__(cls, clsname, bases, attrs):
        klass = super().__new__(cls, clsname, bases, attrs)
        enum = Dialects.__members__.get(clsname.upper())
        cls._classes[enum.value if enum is not None else clsname.lower()] = klass

        klass.TIME_TRIE = new_trie(klass.TIME_MAPPING)
        klass.FORMAT_TRIE = (
            new_trie(klass.FORMAT_MAPPING) if klass.FORMAT_MAPPING else klass.TIME_TRIE
        )
        klass.INVERSE_TIME_MAPPING = {v: k for k, v in klass.TIME_MAPPING.items()}
        klass.INVERSE_TIME_TRIE = new_trie(klass.INVERSE_TIME_MAPPING)
        klass.INVERSE_FORMAT_MAPPING = {v: k for k, v in klass.FORMAT_MAPPING.items()}
        klass.INVERSE_FORMAT_TRIE = new_trie(klass.INVERSE_FORMAT_MAPPING)

        klass.INVERSE_CREATABLE_KIND_MAPPING = {
            v: k for k, v in klass.CREATABLE_KIND_MAPPING.items()
        }

        base = seq_get(bases, 0)
        base_tokenizer = (getattr(base, "tokenizer_class", Tokenizer),)
        base_jsonpath_tokenizer = (getattr(base, "jsonpath_tokenizer_class", JSONPathTokenizer),)
        base_parser = (getattr(base, "parser_class", Parser),)
        base_generator = (getattr(base, "generator_class", Generator),)

        klass.tokenizer_class = klass.__dict__.get(
            "Tokenizer", type("Tokenizer", base_tokenizer, {})
        )
        klass.jsonpath_tokenizer_class = klass.__dict__.get(
            "JSONPathTokenizer", type("JSONPathTokenizer", base_jsonpath_tokenizer, {})
        )
        klass.parser_class = klass.__dict__.get("Parser", type("Parser", base_parser, {}))
        klass.generator_class = klass.__dict__.get(
            "Generator", type("Generator", base_generator, {})
        )

        klass.QUOTE_START, klass.QUOTE_END = list(klass.tokenizer_class._QUOTES.items())[0]
        klass.IDENTIFIER_START, klass.IDENTIFIER_END = list(
            klass.tokenizer_class._IDENTIFIERS.items()
        )[0]

        def get_start_end(
            token_type: TokenType,
        ) -> t.Tuple[t.Optional[str], t.Optional[str]]:
            return next(
                (
                    (s, e)
                    for s, (e, t) in klass.tokenizer_class._FORMAT_STRINGS.items()
                    if t == token_type
                ),
                (None, None),
            )

        klass.BIT_START, klass.BIT_END = get_start_end(TokenType.BIT_STRING)
        klass.HEX_START, klass.HEX_END = get_start_end(TokenType.HEX_STRING)
        klass.BYTE_START, klass.BYTE_END = get_start_end(TokenType.BYTE_STRING)
        klass.UNICODE_START, klass.UNICODE_END = get_start_end(TokenType.UNICODE_STRING)

        if "\\" in klass.tokenizer_class.STRING_ESCAPES:
            klass.UNESCAPED_SEQUENCES = {
                **UNESCAPED_SEQUENCES,
                **klass.UNESCAPED_SEQUENCES,
            }

        klass.ESCAPED_SEQUENCES = {v: k for k, v in klass.UNESCAPED_SEQUENCES.items()}

        klass.SUPPORTS_COLUMN_JOIN_MARKS = "(+)" in klass.tokenizer_class.KEYWORDS

        if enum not in ("", "bigquery"):
            klass.generator_class.SELECT_KINDS = ()

        if enum not in ("", "athena", "presto", "trino"):
            klass.generator_class.TRY_SUPPORTED = False
            klass.generator_class.SUPPORTS_UESCAPE = False

        if enum not in ("", "databricks", "hive", "spark", "spark2"):
            modifier_transforms = klass.generator_class.AFTER_HAVING_MODIFIER_TRANSFORMS.copy()
            for modifier in ("cluster", "distribute", "sort"):
                modifier_transforms.pop(modifier, None)

            klass.generator_class.AFTER_HAVING_MODIFIER_TRANSFORMS = modifier_transforms

        if enum not in ("", "doris", "mysql"):
            klass.parser_class.ID_VAR_TOKENS = klass.parser_class.ID_VAR_TOKENS | {
                TokenType.STRAIGHT_JOIN,
            }
            klass.parser_class.TABLE_ALIAS_TOKENS = klass.parser_class.TABLE_ALIAS_TOKENS | {
                TokenType.STRAIGHT_JOIN,
            }

        if not klass.SUPPORTS_SEMI_ANTI_JOIN:
            klass.parser_class.TABLE_ALIAS_TOKENS = klass.parser_class.TABLE_ALIAS_TOKENS | {
                TokenType.ANTI,
                TokenType.SEMI,
            }

        return klass


class Dialect(metaclass=_Dialect):
    INDEX_OFFSET = 0
    """The base index offset for arrays."""

    WEEK_OFFSET = 0
    """First day of the week in DATE_TRUNC(week). Defaults to 0 (Monday). -1 would be Sunday."""

    UNNEST_COLUMN_ONLY = False
    """Whether `UNNEST` table aliases are treated as column aliases."""

    ALIAS_POST_TABLESAMPLE = False
    """Whether the table alias comes after tablesample."""

    TABLESAMPLE_SIZE_IS_PERCENT = False
    """Whether a size in the table sample clause represents percentage."""

    NORMALIZATION_STRATEGY = NormalizationStrategy.LOWERCASE
    """Specifies the strategy according to which identifiers should be normalized."""

    IDENTIFIERS_CAN_START_WITH_DIGIT = False
    """Whether an unquoted identifier can start with a digit."""

    DPIPE_IS_STRING_CONCAT = True
    """Whether the DPIPE token (`||`) is a string concatenation operator."""

    STRICT_STRING_CONCAT = False
    """Whether `CONCAT`'s arguments must be strings."""

    SUPPORTS_USER_DEFINED_TYPES = True
    """Whether user-defined data types are supported."""

    SUPPORTS_SEMI_ANTI_JOIN = True
    """Whether `SEMI` or `ANTI` joins are supported."""

    SUPPORTS_COLUMN_JOIN_MARKS = False
    """Whether the old-style outer join (+) syntax is supported."""

    COPY_PARAMS_ARE_CSV = True
    """Separator of COPY statement parameters."""

    NORMALIZE_FUNCTIONS: bool | str = "upper"
    """
    Determines how function names are going to be normalized.
    Possible values:
        "upper" or True: Convert names to uppercase.
        "lower": Convert names to lowercase.
        False: Disables function name normalization.
    """

    PRESERVE_ORIGINAL_NAMES: bool = False
    """
    Whether the name of the function should be preserved inside the node's metadata,
    can be useful for roundtripping deprecated vs new functions that share an AST node
    e.g JSON_VALUE vs JSON_EXTRACT_SCALAR in BigQuery
    """

    LOG_BASE_FIRST: t.Optional[bool] = True
    """
    Whether the base comes first in the `LOG` function.
    Possible values: `True`, `False`, `None` (two arguments are not supported by `LOG`)
    """

    NULL_ORDERING = "nulls_are_small"
    """
    Default `NULL` ordering method to use if not explicitly set.
    Possible values: `"nulls_are_small"`, `"nulls_are_large"`, `"nulls_are_last"`
    """

    TYPED_DIVISION = False
    """
    Whether the behavior of `a / b` depends on the types of `a` and `b`.
    False means `a / b` is always float division.
    True means `a / b` is integer division if both `a` and `b` are integers.
    """

    SAFE_DIVISION = False
    """Whether division by zero throws an error (`False`) or returns NULL (`True`)."""

    CONCAT_COALESCE = False
    """A `NULL` arg in `CONCAT` yields `NULL` by default, but in some dialects it yields an empty string."""

    HEX_LOWERCASE = False
    """Whether the `HEX` function returns a lowercase hexadecimal string."""

    DATE_FORMAT = "'%Y-%m-%d'"
    DATEINT_FORMAT = "'%Y%m%d'"
    TIME_FORMAT = "'%Y-%m-%d %H:%M:%S'"

    TIME_MAPPING: t.Dict[str, str] = {}
    """Associates this dialect's time formats with their equivalent Python `strftime` formats."""

    # https://cloud.google.com/bigquery/docs/reference/standard-sql/format-elements#format_model_rules_date_time
    # https://docs.teradata.com/r/Teradata-Database-SQL-Functions-Operators-Expressions-and-Predicates/March-2017/Data-Type-Conversions/Character-to-DATE-Conversion/Forcing-a-FORMAT-on-CAST-for-Converting-Character-to-DATE
    FORMAT_MAPPING: t.Dict[str, str] = {}
    """
    Helper which is used for parsing the special syntax `CAST(x AS DATE FORMAT 'yyyy')`.
    If empty, the corresponding trie will be constructed off of `TIME_MAPPING`.
    """

    UNESCAPED_SEQUENCES: t.Dict[str, str] = {}
    """Mapping of an escaped sequence (`\\n`) to its unescaped version (`\n`)."""

    PSEUDOCOLUMNS: t.Set[str] = set()
    """
    Columns that are auto-generated by the engine corresponding to this dialect.
    For example, such columns may be excluded from `SELECT *` queries.
    """

    PREFER_CTE_ALIAS_COLUMN = False
    """
    Some dialects, such as Snowflake, allow you to reference a CTE column alias in the
    HAVING clause of the CTE. This flag will cause the CTE alias columns to override
    any projection aliases in the subquery.

    For example,
        WITH y(c) AS (
            SELECT SUM(a) FROM (SELECT 1 a) AS x HAVING c > 0
        ) SELECT c FROM y;

        will be rewritten as

        WITH y(c) AS (
            SELECT SUM(a) AS c FROM (SELECT 1 AS a) AS x HAVING c > 0
        ) SELECT c FROM y;
    """

    COPY_PARAMS_ARE_CSV = True
    """
    Whether COPY statement parameters are separated by comma or whitespace
    """

    FORCE_EARLY_ALIAS_REF_EXPANSION = False
    """
    Whether alias reference expansion (_expand_alias_refs()) should run before column qualification (_qualify_columns()).

    For example:
        WITH data AS (
        SELECT
            1 AS id,
            2 AS my_id
        )
        SELECT
            id AS my_id
        FROM
            data
        WHERE
            my_id = 1
        GROUP BY
            my_id,
        HAVING
            my_id = 1

    In most dialects, "my_id" would refer to "data.my_id" across the query, except:
        - BigQuery, which will forward the alias to GROUP BY + HAVING clauses i.e
          it resolves to "WHERE my_id = 1 GROUP BY id HAVING id = 1"
        - Clickhouse, which will forward the alias across the query i.e it resolves
        to "WHERE id = 1 GROUP BY id HAVING id = 1"
    """

    EXPAND_ALIAS_REFS_EARLY_ONLY_IN_GROUP_BY = False
    """Whether alias reference expansion before qualification should only happen for the GROUP BY clause."""

    SUPPORTS_ORDER_BY_ALL = False
    """
    Whether ORDER BY ALL is supported (expands to all the selected columns) as in DuckDB, Spark3/Databricks
    """

    HAS_DISTINCT_ARRAY_CONSTRUCTORS = False
    """
    Whether the ARRAY constructor is context-sensitive, i.e in Redshift ARRAY[1, 2, 3] != ARRAY(1, 2, 3)
    as the former is of type INT[] vs the latter which is SUPER
    """

    SUPPORTS_FIXED_SIZE_ARRAYS = False
    """
    Whether expressions such as x::INT[5] should be parsed as fixed-size array defs/casts e.g.
    in DuckDB. In dialects which don't support fixed size arrays such as Snowflake, this should
    be interpreted as a subscript/index operator.
    """

    STRICT_JSON_PATH_SYNTAX = True
    """Whether failing to parse a JSON path expression using the JSONPath dialect will log a warning."""

    ON_CONDITION_EMPTY_BEFORE_ERROR = True
    """Whether "X ON EMPTY" should come before "X ON ERROR" (for dialects like T-SQL, MySQL, Oracle)."""

    ARRAY_AGG_INCLUDES_NULLS: t.Optional[bool] = True
    """Whether ArrayAgg needs to filter NULL values."""

    PROMOTE_TO_INFERRED_DATETIME_TYPE = False
    """
    This flag is used in the optimizer's canonicalize rule and determines whether x will be promoted
    to the literal's type in x::DATE < '2020-01-01 12:05:03' (i.e., DATETIME). When false, the literal
    is cast to x's type to match it instead.
    """

    SUPPORTS_VALUES_DEFAULT = True
    """Whether the DEFAULT keyword is supported in the VALUES clause."""

    NUMBERS_CAN_BE_UNDERSCORE_SEPARATED = False
    """Whether number literals can include underscores for better readability"""

    HEX_STRING_IS_INTEGER_TYPE: bool = False
    """Whether hex strings such as x'CC' evaluate to integer or binary/blob type"""

    REGEXP_EXTRACT_DEFAULT_GROUP = 0
    """The default value for the capturing group."""

    SET_OP_DISTINCT_BY_DEFAULT: t.Dict[t.Type[exp.Expression], t.Optional[bool]] = {
        exp.Except: True,
        exp.Intersect: True,
        exp.Union: True,
    }
    """
    Whether a set operation uses DISTINCT by default. This is `None` when either `DISTINCT` or `ALL`
    must be explicitly specified.
    """

    CREATABLE_KIND_MAPPING: dict[str, str] = {}
    """
    Helper for dialects that use a different name for the same creatable kind. For example, the Clickhouse
    equivalent of CREATE SCHEMA is CREATE DATABASE.
    """

    # --- Autofilled ---

    tokenizer_class = Tokenizer
    jsonpath_tokenizer_class = JSONPathTokenizer
    parser_class = Parser
    generator_class = Generator

    # A trie of the time_mapping keys
    TIME_TRIE: t.Dict = {}
    FORMAT_TRIE: t.Dict = {}

    INVERSE_TIME_MAPPING: t.Dict[str, str] = {}
    INVERSE_TIME_TRIE: t.Dict = {}
    INVERSE_FORMAT_MAPPING: t.Dict[str, str] = {}
    INVERSE_FORMAT_TRIE: t.Dict = {}

    INVERSE_CREATABLE_KIND_MAPPING: dict[str, str] = {}

    ESCAPED_SEQUENCES: t.Dict[str, str] = {}

    # Delimiters for string literals and identifiers
    QUOTE_START = "'"
    QUOTE_END = "'"
    IDENTIFIER_START = '"'
    IDENTIFIER_END = '"'

    # Delimiters for bit, hex, byte and unicode literals
    BIT_START: t.Optional[str] = None
    BIT_END: t.Optional[str] = None
    HEX_START: t.Optional[str] = None
    HEX_END: t.Optional[str] = None
    BYTE_START: t.Optional[str] = None
    BYTE_END: t.Optional[str] = None
    UNICODE_START: t.Optional[str] = None
    UNICODE_END: t.Optional[str] = None

    DATE_PART_MAPPING = {
        "Y": "YEAR",
        "YY": "YEAR",
        "YYY": "YEAR",
        "YYYY": "YEAR",
        "YR": "YEAR",
        "YEARS": "YEAR",
        "YRS": "YEAR",
        "MM": "MONTH",
        "MON": "MONTH",
        "MONS": "MONTH",
        "MONTHS": "MONTH",
        "D": "DAY",
        "DD": "DAY",
        "DAYS": "DAY",
        "DAYOFMONTH": "DAY",
        "DAY OF WEEK": "DAYOFWEEK",
        "WEEKDAY": "DAYOFWEEK",
        "DOW": "DAYOFWEEK",
        "DW": "DAYOFWEEK",
        "WEEKDAY_ISO": "DAYOFWEEKISO",
        "DOW_ISO": "DAYOFWEEKISO",
        "DW_ISO": "DAYOFWEEKISO",
        "DAY OF YEAR": "DAYOFYEAR",
        "DOY": "DAYOFYEAR",
        "DY": "DAYOFYEAR",
        "W": "WEEK",
        "WK": "WEEK",
        "WEEKOFYEAR": "WEEK",
        "WOY": "WEEK",
        "WY": "WEEK",
        "WEEK_ISO": "WEEKISO",
        "WEEKOFYEARISO": "WEEKISO",
        "WEEKOFYEAR_ISO": "WEEKISO",
        "Q": "QUARTER",
        "QTR": "QUARTER",
        "QTRS": "QUARTER",
        "QUARTERS": "QUARTER",
        "H": "HOUR",
        "HH": "HOUR",
        "HR": "HOUR",
        "HOURS": "HOUR",
        "HRS": "HOUR",
        "M": "MINUTE",
        "MI": "MINUTE",
        "MIN": "MINUTE",
        "MINUTES": "MINUTE",
        "MINS": "MINUTE",
        "S": "SECOND",
        "SEC": "SECOND",
        "SECONDS": "SECOND",
        "SECS": "SECOND",
        "MS": "MILLISECOND",
        "MSEC": "MILLISECOND",
        "MSECS": "MILLISECOND",
        "MSECOND": "MILLISECOND",
        "MSECONDS": "MILLISECOND",
        "MILLISEC": "MILLISECOND",
        "MILLISECS": "MILLISECOND",
        "MILLISECON": "MILLISECOND",
        "MILLISECONDS": "MILLISECOND",
        "US": "MICROSECOND",
        "USEC": "MICROSECOND",
        "USECS": "MICROSECOND",
        "MICROSEC": "MICROSECOND",
        "MICROSECS": "MICROSECOND",
        "USECOND": "MICROSECOND",
        "USECONDS": "MICROSECOND",
        "MICROSECONDS": "MICROSECOND",
        "NS": "NANOSECOND",
        "NSEC": "NANOSECOND",
        "NANOSEC": "NANOSECOND",
        "NSECOND": "NANOSECOND",
        "NSECONDS": "NANOSECOND",
        "NANOSECS": "NANOSECOND",
        "EPOCH_SECOND": "EPOCH",
        "EPOCH_SECONDS": "EPOCH",
        "EPOCH_MILLISECONDS": "EPOCH_MILLISECOND",
        "EPOCH_MICROSECONDS": "EPOCH_MICROSECOND",
        "EPOCH_NANOSECONDS": "EPOCH_NANOSECOND",
        "TZH": "TIMEZONE_HOUR",
        "TZM": "TIMEZONE_MINUTE",
        "DEC": "DECADE",
        "DECS": "DECADE",
        "DECADES": "DECADE",
        "MIL": "MILLENIUM",
        "MILS": "MILLENIUM",
        "MILLENIA": "MILLENIUM",
        "C": "CENTURY",
        "CENT": "CENTURY",
        "CENTS": "CENTURY",
        "CENTURIES": "CENTURY",
    }

    TYPE_TO_EXPRESSIONS: t.Dict[exp.DataType.Type, t.Set[t.Type[exp.Expression]]] = {
        exp.DataType.Type.BIGINT: {
            exp.ApproxDistinct,
            exp.ArraySize,
            exp.Length,
        },
        exp.DataType.Type.BOOLEAN: {
            exp.Between,
            exp.Boolean,
            exp.In,
            exp.RegexpLike,
        },
        exp.DataType.Type.DATE: {
            exp.CurrentDate,
            exp.Date,
            exp.DateFromParts,
            exp.DateStrToDate,
            exp.DiToDate,
            exp.StrToDate,
            exp.TimeStrToDate,
            exp.TsOrDsToDate,
        },
        exp.DataType.Type.DATETIME: {
            exp.CurrentDatetime,
            exp.Datetime,
            exp.DatetimeAdd,
            exp.DatetimeSub,
        },
        exp.DataType.Type.DOUBLE: {
            exp.ApproxQuantile,
            exp.Avg,
            exp.Exp,
            exp.Ln,
            exp.Log,
            exp.Pow,
            exp.Quantile,
            exp.Round,
            exp.SafeDivide,
            exp.Sqrt,
            exp.Stddev,
            exp.StddevPop,
            exp.StddevSamp,
            exp.ToDouble,
            exp.Variance,
            exp.VariancePop,
        },
        exp.DataType.Type.INT: {
            exp.Ceil,
            exp.DatetimeDiff,
            exp.DateDiff,
            exp.TimestampDiff,
            exp.TimeDiff,
            exp.DateToDi,
            exp.Levenshtein,
            exp.Sign,
            exp.StrPosition,
            exp.TsOrDiToDi,
        },
        exp.DataType.Type.JSON: {
            exp.ParseJSON,
        },
        exp.DataType.Type.TIME: {
            exp.CurrentTime,
            exp.Time,
            exp.TimeAdd,
            exp.TimeSub,
        },
        exp.DataType.Type.TIMESTAMP: {
            exp.CurrentTimestamp,
            exp.StrToTime,
            exp.TimeStrToTime,
            exp.TimestampAdd,
            exp.TimestampSub,
            exp.UnixToTime,
        },
        exp.DataType.Type.TINYINT: {
            exp.Day,
            exp.Month,
            exp.Week,
            exp.Year,
            exp.Quarter,
        },
        exp.DataType.Type.VARCHAR: {
            exp.ArrayConcat,
            exp.Concat,
            exp.ConcatWs,
            exp.DateToDateStr,
            exp.GroupConcat,
            exp.Initcap,
            exp.Lower,
            exp.Substring,
            exp.String,
            exp.TimeToStr,
            exp.TimeToTimeStr,
            exp.Trim,
            exp.TsOrDsToDateStr,
            exp.UnixToStr,
            exp.UnixToTimeStr,
            exp.Upper,
        },
    }

    ANNOTATORS: AnnotatorsType = {
        **{
            expr_type: lambda self, e: self._annotate_unary(e)
            for expr_type in subclasses(exp.__name__, (exp.Unary, exp.Alias))
        },
        **{
            expr_type: lambda self, e: self._annotate_binary(e)
            for expr_type in subclasses(exp.__name__, exp.Binary)
        },
        **{
            expr_type: annotate_with_type_lambda(data_type)
            for data_type, expressions in TYPE_TO_EXPRESSIONS.items()
            for expr_type in expressions
        },
        exp.Abs: lambda self, e: self._annotate_by_args(e, "this"),
        exp.Anonymous: lambda self, e: self._annotate_with_type(e, exp.DataType.Type.UNKNOWN),
        exp.Array: lambda self, e: self._annotate_by_args(e, "expressions", array=True),
        exp.ArrayAgg: lambda self, e: self._annotate_by_args(e, "this", array=True),
        exp.ArrayConcat: lambda self, e: self._annotate_by_args(e, "this", "expressions"),
        exp.Bracket: lambda self, e: self._annotate_bracket(e),
        exp.Cast: lambda self, e: self._annotate_with_type(e, e.args["to"]),
        exp.Case: lambda self, e: self._annotate_by_args(e, "default", "ifs"),
        exp.Coalesce: lambda self, e: self._annotate_by_args(e, "this", "expressions"),
        exp.Count: lambda self, e: self._annotate_with_type(
            e,
            exp.DataType.Type.BIGINT if e.args.get("big_int") else exp.DataType.Type.INT,
        ),
        exp.DataType: lambda self, e: self._annotate_with_type(e, e.copy()),
        exp.DateAdd: lambda self, e: self._annotate_timeunit(e),
        exp.DateSub: lambda self, e: self._annotate_timeunit(e),
        exp.DateTrunc: lambda self, e: self._annotate_timeunit(e),
        exp.Distinct: lambda self, e: self._annotate_by_args(e, "expressions"),
        exp.Div: lambda self, e: self._annotate_div(e),
        exp.Dot: lambda self, e: self._annotate_dot(e),
        exp.Explode: lambda self, e: self._annotate_explode(e),
        exp.Extract: lambda self, e: self._annotate_extract(e),
        exp.Filter: lambda self, e: self._annotate_by_args(e, "this"),
        exp.GenerateDateArray: lambda self, e: self._annotate_with_type(
            e, exp.DataType.build("ARRAY<DATE>")
        ),
        exp.GenerateTimestampArray: lambda self, e: self._annotate_with_type(
            e, exp.DataType.build("ARRAY<TIMESTAMP>")
        ),
        exp.Greatest: lambda self, e: self._annotate_by_args(e, "this", "expressions"),
        exp.If: lambda self, e: self._annotate_by_args(e, "true", "false"),
        exp.Interval: lambda self, e: self._annotate_with_type(e, exp.DataType.Type.INTERVAL),
        exp.Least: lambda self, e: self._annotate_by_args(e, "this", "expressions"),
        exp.Literal: lambda self, e: self._annotate_literal(e),
        exp.Map: lambda self, e: self._annotate_map(e),
        exp.Max: lambda self, e: self._annotate_by_args(e, "this", "expressions"),
        exp.Min: lambda self, e: self._annotate_by_args(e, "this", "expressions"),
        exp.Null: lambda self, e: self._annotate_with_type(e, exp.DataType.Type.NULL),
        exp.Nullif: lambda self, e: self._annotate_by_args(e, "this", "expression"),
        exp.PropertyEQ: lambda self, e: self._annotate_by_args(e, "expression"),
        exp.Slice: lambda self, e: self._annotate_with_type(e, exp.DataType.Type.UNKNOWN),
        exp.Struct: lambda self, e: self._annotate_struct(e),
        exp.Sum: lambda self, e: self._annotate_by_args(e, "this", "expressions", promote=True),
        exp.Timestamp: lambda self, e: self._annotate_with_type(
            e,
            exp.DataType.Type.TIMESTAMPTZ if e.args.get("with_tz") else exp.DataType.Type.TIMESTAMP,
        ),
        exp.ToMap: lambda self, e: self._annotate_to_map(e),
        exp.TryCast: lambda self, e: self._annotate_with_type(e, e.args["to"]),
        exp.Unnest: lambda self, e: self._annotate_unnest(e),
        exp.VarMap: lambda self, e: self._annotate_map(e),
    }

    @classmethod
    def get_or_raise(cls, dialect: DialectType) -> Dialect:
        """
        Look up a dialect in the global dialect registry and return it if it exists.

        Args:
            dialect: The target dialect. If this is a string, it can be optionally followed by
                additional key-value pairs that are separated by commas and are used to specify
                dialect settings, such as whether the dialect's identifiers are case-sensitive.

        Example:
            >>> dialect = dialect_class = get_or_raise("duckdb")
            >>> dialect = get_or_raise("mysql, normalization_strategy = case_sensitive")

        Returns:
            The corresponding Dialect instance.
        """

        if not dialect:
            return cls()
        if isinstance(dialect, _Dialect):
            return dialect()
        if isinstance(dialect, Dialect):
            return dialect
        if isinstance(dialect, str):
            try:
                dialect_name, *kv_strings = dialect.split(",")
                kv_pairs = (kv.split("=") for kv in kv_strings)
                kwargs = {}
                for pair in kv_pairs:
                    key = pair[0].strip()
                    value: t.Union[bool | str | None] = None

                    if len(pair) == 1:
                        # Default initialize standalone settings to True
                        value = True
                    elif len(pair) == 2:
                        value = pair[1].strip()

                    kwargs[key] = to_bool(value)

            except ValueError:
                raise ValueError(
                    f"Invalid dialect format: '{dialect}'. "
                    "Please use the correct format: 'dialect [, k1 = v2 [, ...]]'."
                )

            result = cls.get(dialect_name.strip())
            if not result:
                from difflib import get_close_matches

                close_matches = get_close_matches(dialect_name, list(DIALECT_MODULE_NAMES), n=1)

                similar = seq_get(close_matches, 0) or ""
                if similar:
                    similar = f" Did you mean {similar}?"

                raise ValueError(f"Unknown dialect '{dialect_name}'.{similar}")

            return result(**kwargs)

        raise ValueError(f"Invalid dialect type for '{dialect}': '{type(dialect)}'.")

    @classmethod
    def format_time(
        cls, expression: t.Optional[str | exp.Expression]
    ) -> t.Optional[exp.Expression]:
        """Converts a time format in this dialect to its equivalent Python `strftime` format."""
        if isinstance(expression, str):
            return exp.Literal.string(
                # the time formats are quoted
                format_time(expression[1:-1], cls.TIME_MAPPING, cls.TIME_TRIE)
            )

        if expression and expression.is_string:
            return exp.Literal.string(format_time(expression.this, cls.TIME_MAPPING, cls.TIME_TRIE))

        return expression

    def __init__(self, **kwargs) -> None:
        normalization_strategy = kwargs.pop("normalization_strategy", None)

        if normalization_strategy is None:
            self.normalization_strategy = self.NORMALIZATION_STRATEGY
        else:
            self.normalization_strategy = NormalizationStrategy(normalization_strategy.upper())

        self.settings = kwargs

    def __eq__(self, other: t.Any) -> bool:
        # Does not currently take dialect state into account
        return type(self) == other

    def __hash__(self) -> int:
        # Does not currently take dialect state into account
        return hash(type(self))

    def normalize_identifier(self, expression: E) -> E:
        """
        Transforms an identifier in a way that resembles how it'd be resolved by this dialect.

        For example, an identifier like `FoO` would be resolved as `foo` in Postgres, because it
        lowercases all unquoted identifiers. On the other hand, Snowflake uppercases them, so
        it would resolve it as `FOO`. If it was quoted, it'd need to be treated as case-sensitive,
        and so any normalization would be prohibited in order to avoid "breaking" the identifier.

        There are also dialects like Spark, which are case-insensitive even when quotes are
        present, and dialects like MySQL, whose resolution rules match those employed by the
        underlying operating system, for example they may always be case-sensitive in Linux.

        Finally, the normalization behavior of some engines can even be controlled through flags,
        like in Redshift's case, where users can explicitly set enable_case_sensitive_identifier.

        SQLGlot aims to understand and handle all of these different behaviors gracefully, so
        that it can analyze queries in the optimizer and successfully capture their semantics.
        """
        if (
            isinstance(expression, exp.Identifier)
            and self.normalization_strategy is not NormalizationStrategy.CASE_SENSITIVE
            and (
                not expression.quoted
                or self.normalization_strategy is NormalizationStrategy.CASE_INSENSITIVE
            )
        ):
            expression.set(
                "this",
                (
                    expression.this.upper()
                    if self.normalization_strategy is NormalizationStrategy.UPPERCASE
                    else expression.this.lower()
                ),
            )

        return expression

    def case_sensitive(self, text: str) -> bool:
        """Checks if text contains any case sensitive characters, based on the dialect's rules."""
        if self.normalization_strategy is NormalizationStrategy.CASE_INSENSITIVE:
            return False

        unsafe = (
            str.islower
            if self.normalization_strategy is NormalizationStrategy.UPPERCASE
            else str.isupper
        )
        return any(unsafe(char) for char in text)

    def can_identify(self, text: str, identify: str | bool = "safe") -> bool:
        """Checks if text can be identified given an identify option.

        Args:
            text: The text to check.
            identify:
                `"always"` or `True`: Always returns `True`.
                `"safe"`: Only returns `True` if the identifier is case-insensitive.

        Returns:
            Whether the given text can be identified.
        """
        if identify is True or identify == "always":
            return True

        if identify == "safe":
            return not self.case_sensitive(text)

        return False

    def quote_identifier(self, expression: E, identify: bool = True) -> E:
        """
        Adds quotes to a given identifier.

        Args:
            expression: The expression of interest. If it's not an `Identifier`, this method is a no-op.
            identify: If set to `False`, the quotes will only be added if the identifier is deemed
                "unsafe", with respect to its characters and this dialect's normalization strategy.
        """
        if isinstance(expression, exp.Identifier) and not isinstance(expression.parent, exp.Func):
            name = expression.this
            expression.set(
                "quoted",
                identify or self.case_sensitive(name) or not exp.SAFE_IDENTIFIER_RE.match(name),
            )

        return expression

    def to_json_path(self, path: t.Optional[exp.Expression]) -> t.Optional[exp.Expression]:
        if isinstance(path, exp.Literal):
            path_text = path.name
            if path.is_number:
                path_text = f"[{path_text}]"
            try:
                return parse_json_path(path_text, self)
            except ParseError as e:
                if self.STRICT_JSON_PATH_SYNTAX:
                    logger.warning(f"Invalid JSON path syntax. {str(e)}")

        return path

    def parse(self, sql: str, **opts) -> t.List[t.Optional[exp.Expression]]:
        return self.parser(**opts).parse(self.tokenize(sql), sql)

    def parse_into(
        self, expression_type: exp.IntoType, sql: str, **opts
    ) -> t.List[t.Optional[exp.Expression]]:
        return self.parser(**opts).parse_into(expression_type, self.tokenize(sql), sql)

    def generate(self, expression: exp.Expression, copy: bool = True, **opts) -> str:
        return self.generator(**opts).generate(expression, copy=copy)

    def transpile(self, sql: str, **opts) -> t.List[str]:
        return [
            self.generate(expression, copy=False, **opts) if expression else ""
            for expression in self.parse(sql)
        ]

    def tokenize(self, sql: str) -> t.List[Token]:
        return self.tokenizer.tokenize(sql)

    @property
    def tokenizer(self) -> Tokenizer:
        return self.tokenizer_class(dialect=self)

    @property
    def jsonpath_tokenizer(self) -> JSONPathTokenizer:
        return self.jsonpath_tokenizer_class(dialect=self)

    def parser(self, **opts) -> Parser:
        return self.parser_class(dialect=self, **opts)

    def generator(self, **opts) -> Generator:
        return self.generator_class(dialect=self, **opts)

    @property
    def version(self) -> Version:
        return Version(self.settings.get("version", None))

    def generate_values_aliases(self, expression: exp.Values) -> t.List[exp.Identifier]:
        return [
            exp.to_identifier(f"_col_{i}")
            for i, _ in enumerate(expression.expressions[0].expressions)
        ]


DialectType = t.Union[str, Dialect, t.Type[Dialect], None]


def rename_func(name: str) -> t.Callable[[Generator, exp.Expression], str]:
    return lambda self, expression: self.func(name, *flatten(expression.args.values()))


@unsupported_args("accuracy")
def approx_count_distinct_sql(self: Generator, expression: exp.ApproxDistinct) -> str:
    return self.func("APPROX_COUNT_DISTINCT", expression.this)


def if_sql(
    name: str = "IF", false_value: t.Optional[exp.Expression | str] = None
) -> t.Callable[[Generator, exp.If], str]:
    def _if_sql(self: Generator, expression: exp.If) -> str:
        return self.func(
            name,
            expression.this,
            expression.args.get("true"),
            expression.args.get("false") or false_value,
        )

    return _if_sql


def arrow_json_extract_sql(self: Generator, expression: JSON_EXTRACT_TYPE) -> str:
    this = expression.this
    if self.JSON_TYPE_REQUIRED_FOR_EXTRACTION and isinstance(this, exp.Literal) and this.is_string:
        this.replace(exp.cast(this, exp.DataType.Type.JSON))

    return self.binary(expression, "->" if isinstance(expression, exp.JSONExtract) else "->>")


def inline_array_sql(self: Generator, expression: exp.Array) -> str:
    return f"[{self.expressions(expression, dynamic=True, new_line=True, skip_first=True, skip_last=True)}]"


def inline_array_unless_query(self: Generator, expression: exp.Array) -> str:
    elem = seq_get(expression.expressions, 0)
    if isinstance(elem, exp.Expression) and elem.find(exp.Query):
        return self.func("ARRAY", elem)
    return inline_array_sql(self, expression)


def no_ilike_sql(self: Generator, expression: exp.ILike) -> str:
    return self.like_sql(
        exp.Like(
            this=exp.Lower(this=expression.this),
            expression=exp.Lower(this=expression.expression),
        )
    )


def no_paren_current_date_sql(self: Generator, expression: exp.CurrentDate) -> str:
    zone = self.sql(expression, "this")
    return f"CURRENT_DATE AT TIME ZONE {zone}" if zone else "CURRENT_DATE"


def no_recursive_cte_sql(self: Generator, expression: exp.With) -> str:
    if expression.args.get("recursive"):
        self.unsupported("Recursive CTEs are unsupported")
        expression.args["recursive"] = False
    return self.with_sql(expression)


def no_tablesample_sql(self: Generator, expression: exp.TableSample) -> str:
    self.unsupported("TABLESAMPLE unsupported")
    return self.sql(expression.this)


def no_pivot_sql(self: Generator, expression: exp.Pivot) -> str:
    self.unsupported("PIVOT unsupported")
    return ""


def no_trycast_sql(self: Generator, expression: exp.TryCast) -> str:
    return self.cast_sql(expression)


def no_comment_column_constraint_sql(
    self: Generator, expression: exp.CommentColumnConstraint
) -> str:
    self.unsupported("CommentColumnConstraint unsupported")
    return ""


def no_map_from_entries_sql(self: Generator, expression: exp.MapFromEntries) -> str:
    self.unsupported("MAP_FROM_ENTRIES unsupported")
    return ""


def property_sql(self: Generator, expression: exp.Property) -> str:
    return f"{self.property_name(expression, string_key=True)}={self.sql(expression, 'value')}"


def strposition_sql(
    self: Generator,
    expression: exp.StrPosition,
    func_name: str = "STRPOS",
    supports_position: bool = False,
    supports_occurrence: bool = False,
    use_ansi_position: bool = True,
) -> str:
    string = expression.this
    substr = expression.args.get("substr")
    position = expression.args.get("position")
    occurrence = expression.args.get("occurrence")
    zero = exp.Literal.number(0)
    one = exp.Literal.number(1)

    if supports_occurrence and occurrence and supports_position and not position:
        position = one

    transpile_position = position and not supports_position
    if transpile_position:
        string = exp.Substring(this=string, start=position)

    if func_name == "POSITION" and use_ansi_position:
        func = exp.Anonymous(this=func_name, expressions=[exp.In(this=substr, field=string)])
    else:
        args = [substr, string] if func_name in ("LOCATE", "CHARINDEX") else [string, substr]
        if supports_position:
            args.append(position)
        if occurrence:
            if supports_occurrence:
                args.append(occurrence)
            else:
                self.unsupported(f"{func_name} does not support the occurrence parameter.")
        func = exp.Anonymous(this=func_name, expressions=args)

    if transpile_position:
        func_with_offset = exp.Sub(this=func + position, expression=one)
        func_wrapped = exp.If(this=func.eq(zero), true=zero, false=func_with_offset)
        return self.sql(func_wrapped)

    return self.sql(func)


def struct_extract_sql(self: Generator, expression: exp.StructExtract) -> str:
    return (
        f"{self.sql(expression, 'this')}.{self.sql(exp.to_identifier(expression.expression.name))}"
    )


def var_map_sql(
    self: Generator, expression: exp.Map | exp.VarMap, map_func_name: str = "MAP"
) -> str:
    keys = expression.args.get("keys")
    values = expression.args.get("values")

    if not isinstance(keys, exp.Array) or not isinstance(values, exp.Array):
        self.unsupported("Cannot convert array columns into map.")
        return self.func(map_func_name, keys, values)

    args = []
    for key, value in zip(keys.expressions, values.expressions):
        args.append(self.sql(key))
        args.append(self.sql(value))

    return self.func(map_func_name, *args)


def build_formatted_time(
    exp_class: t.Type[E], dialect: str, default: t.Optional[bool | str] = None
) -> t.Callable[[t.List], E]:
    """Helper used for time expressions.

    Args:
        exp_class: the expression class to instantiate.
        dialect: target sql dialect.
        default: the default format, True being time.

    Returns:
        A callable that can be used to return the appropriately formatted time expression.
    """

    def _builder(args: t.List):
        return exp_class(
            this=seq_get(args, 0),
            format=Dialect[dialect].format_time(
                seq_get(args, 1)
                or (Dialect[dialect].TIME_FORMAT if default is True else default or None)
            ),
        )

    return _builder


def time_format(
    dialect: DialectType = None,
) -> t.Callable[[Generator, exp.UnixToStr | exp.StrToUnix], t.Optional[str]]:
    def _time_format(self: Generator, expression: exp.UnixToStr | exp.StrToUnix) -> t.Optional[str]:
        """
        Returns the time format for a given expression, unless it's equivalent
        to the default time format of the dialect of interest.
        """
        time_format = self.format_time(expression)
        return time_format if time_format != Dialect.get_or_raise(dialect).TIME_FORMAT else None

    return _time_format


def build_date_delta(
    exp_class: t.Type[E],
    unit_mapping: t.Optional[t.Dict[str, str]] = None,
    default_unit: t.Optional[str] = "DAY",
) -> t.Callable[[t.List], E]:
    def _builder(args: t.List) -> E:
        unit_based = len(args) == 3
        this = args[2] if unit_based else seq_get(args, 0)
        unit = None
        if unit_based or default_unit:
            unit = args[0] if unit_based else exp.Literal.string(default_unit)
            unit = exp.var(unit_mapping.get(unit.name.lower(), unit.name)) if unit_mapping else unit
        return exp_class(this=this, expression=seq_get(args, 1), unit=unit)

    return _builder


def build_date_delta_with_interval(
    expression_class: t.Type[E],
) -> t.Callable[[t.List], t.Optional[E]]:
    def _builder(args: t.List) -> t.Optional[E]:
        if len(args) < 2:
            return None

        interval = args[1]

        if not isinstance(interval, exp.Interval):
            raise ParseError(f"INTERVAL expression expected but got '{interval}'")

        return expression_class(this=args[0], expression=interval.this, unit=unit_to_str(interval))

    return _builder


def date_trunc_to_time(args: t.List) -> exp.DateTrunc | exp.TimestampTrunc:
    unit = seq_get(args, 0)
    this = seq_get(args, 1)

    if isinstance(this, exp.Cast) and this.is_type("date"):
        return exp.DateTrunc(unit=unit, this=this)
    return exp.TimestampTrunc(this=this, unit=unit)


def date_add_interval_sql(
    data_type: str, kind: str
) -> t.Callable[[Generator, exp.Expression], str]:
    def func(self: Generator, expression: exp.Expression) -> str:
        this = self.sql(expression, "this")
        interval = exp.Interval(this=expression.expression, unit=unit_to_var(expression))
        return f"{data_type}_{kind}({this}, {self.sql(interval)})"

    return func


def timestamptrunc_sql(
    zone: bool = False,
) -> t.Callable[[Generator, exp.TimestampTrunc], str]:
    def _timestamptrunc_sql(self: Generator, expression: exp.TimestampTrunc) -> str:
        args = [unit_to_str(expression), expression.this]
        if zone:
            args.append(expression.args.get("zone"))
        return self.func("DATE_TRUNC", *args)

    return _timestamptrunc_sql


def no_timestamp_sql(self: Generator, expression: exp.Timestamp) -> str:
    zone = expression.args.get("zone")
    if not zone:
        from sqlglot.optimizer.annotate_types import annotate_types

        target_type = annotate_types(expression).type or exp.DataType.Type.TIMESTAMP
        return self.sql(exp.cast(expression.this, target_type))
    if zone.name.lower() in TIMEZONES:
        return self.sql(
            exp.AtTimeZone(
                this=exp.cast(expression.this, exp.DataType.Type.TIMESTAMP),
                zone=zone,
            )
        )
    return self.func("TIMESTAMP", expression.this, zone)


def no_time_sql(self: Generator, expression: exp.Time) -> str:
    # Transpile BQ's TIME(timestamp, zone) to CAST(TIMESTAMPTZ <timestamp> AT TIME ZONE <zone> AS TIME)
    this = exp.cast(expression.this, exp.DataType.Type.TIMESTAMPTZ)
    expr = exp.cast(
        exp.AtTimeZone(this=this, zone=expression.args.get("zone")),
        exp.DataType.Type.TIME,
    )
    return self.sql(expr)


def no_datetime_sql(self: Generator, expression: exp.Datetime) -> str:
    this = expression.this
    expr = expression.expression

    if expr.name.lower() in TIMEZONES:
        # Transpile BQ's DATETIME(timestamp, zone) to CAST(TIMESTAMPTZ <timestamp> AT TIME ZONE <zone> AS TIMESTAMP)
        this = exp.cast(this, exp.DataType.Type.TIMESTAMPTZ)
        this = exp.cast(exp.AtTimeZone(this=this, zone=expr), exp.DataType.Type.TIMESTAMP)
        return self.sql(this)

    this = exp.cast(this, exp.DataType.Type.DATE)
    expr = exp.cast(expr, exp.DataType.Type.TIME)

    return self.sql(exp.cast(exp.Add(this=this, expression=expr), exp.DataType.Type.TIMESTAMP))


<<<<<<< HEAD
def locate_to_strposition(args: t.List) -> exp.Expression:
    return exp.StrPosition(
        this=seq_get(args, 1), substr=seq_get(args, 0), position=seq_get(args, 2)
    )


def strposition_to_locate_sql(self: Generator, expression: exp.StrPosition) -> str:
    return self.func(
        "LOCATE",
        expression.args.get("substr"),
        expression.this,
        expression.args.get("position"),
    )


=======
>>>>>>> b011ee2d
def left_to_substring_sql(self: Generator, expression: exp.Left) -> str:
    return self.sql(
        exp.Substring(
            this=expression.this,
            start=exp.Literal.number(1),
            length=expression.expression,
        )
    )


def right_to_substring_sql(self: Generator, expression: exp.Left) -> str:
    return self.sql(
        exp.Substring(
            this=expression.this,
            start=exp.Length(this=expression.this) - exp.paren(expression.expression - 1),
        )
    )


def timestrtotime_sql(
    self: Generator,
    expression: exp.TimeStrToTime,
    include_precision: bool = False,
) -> str:
    datatype = exp.DataType.build(
        exp.DataType.Type.TIMESTAMPTZ
        if expression.args.get("zone")
        else exp.DataType.Type.TIMESTAMP
    )

    if isinstance(expression.this, exp.Literal) and include_precision:
        precision = subsecond_precision(expression.this.name)
        if precision > 0:
            datatype = exp.DataType.build(
                datatype.this,
                expressions=[exp.DataTypeParam(this=exp.Literal.number(precision))],
            )

    return self.sql(exp.cast(expression.this, datatype, dialect=self.dialect))


def datestrtodate_sql(self: Generator, expression: exp.DateStrToDate) -> str:
    return self.sql(exp.cast(expression.this, exp.DataType.Type.DATE))


# Used for Presto and Duckdb which use functions that don't support charset, and assume utf-8
def encode_decode_sql(
    self: Generator, expression: exp.Expression, name: str, replace: bool = True
) -> str:
    charset = expression.args.get("charset")
    if charset and charset.name.lower() != "utf-8":
        self.unsupported(f"Expected utf-8 character set, got {charset}.")

    return self.func(name, expression.this, expression.args.get("replace") if replace else None)


def min_or_least(self: Generator, expression: exp.Min) -> str:
    name = "LEAST" if expression.expressions else "MIN"
    return rename_func(name)(self, expression)


def max_or_greatest(self: Generator, expression: exp.Max) -> str:
    name = "GREATEST" if expression.expressions else "MAX"
    return rename_func(name)(self, expression)


def count_if_to_sum(self: Generator, expression: exp.CountIf) -> str:
    cond = expression.this

    if isinstance(expression.this, exp.Distinct):
        cond = expression.this.expressions[0]
        self.unsupported("DISTINCT is not supported when converting COUNT_IF to SUM")

    return self.func("sum", exp.func("if", cond, 1, 0))


def trim_sql(self: Generator, expression: exp.Trim, default_trim_type: str = "") -> str:
    target = self.sql(expression, "this")
    trim_type = self.sql(expression, "position") or default_trim_type
    remove_chars = self.sql(expression, "expression")
    collation = self.sql(expression, "collation")

    # Use TRIM/LTRIM/RTRIM syntax if the expression isn't database-specific
    if not remove_chars:
        return self.trim_sql(expression)

    trim_type = f"{trim_type} " if trim_type else ""
    remove_chars = f"{remove_chars} " if remove_chars else ""
    from_part = "FROM " if trim_type or remove_chars else ""
    collation = f" COLLATE {collation}" if collation else ""
    return f"TRIM({trim_type}{remove_chars}{from_part}{target}{collation})"


def str_to_time_sql(self: Generator, expression: exp.Expression) -> str:
    return self.func("STRPTIME", expression.this, self.format_time(expression))


def concat_to_dpipe_sql(self: Generator, expression: exp.Concat) -> str:
    return self.sql(reduce(lambda x, y: exp.DPipe(this=x, expression=y), expression.expressions))


def concat_ws_to_dpipe_sql(self: Generator, expression: exp.ConcatWs) -> str:
    delim, *rest_args = expression.expressions
    return self.sql(
        reduce(
            lambda x, y: exp.DPipe(this=x, expression=exp.DPipe(this=delim, expression=y)),
            rest_args,
        )
    )


@unsupported_args("position", "occurrence", "parameters")
def regexp_extract_sql(
    self: Generator, expression: exp.RegexpExtract | exp.RegexpExtractAll
) -> str:
    group = expression.args.get("group")

    # Do not render group if it's the default value for this dialect
    if group and group.name == str(self.dialect.REGEXP_EXTRACT_DEFAULT_GROUP):
        group = None

    return self.func(expression.sql_name(), expression.this, expression.expression, group)


@unsupported_args("position", "occurrence", "modifiers")
def regexp_replace_sql(self: Generator, expression: exp.RegexpReplace) -> str:
    return self.func(
        "REGEXP_REPLACE",
        expression.this,
        expression.expression,
        expression.args["replacement"],
    )


def pivot_column_names(aggregations: t.List[exp.Expression], dialect: DialectType) -> t.List[str]:
    names = []
    for agg in aggregations:
        if isinstance(agg, exp.Alias):
            names.append(agg.alias)
        else:
            """
            This case corresponds to aggregations without aliases being used as suffixes
            (e.g. col_avg(foo)). We need to unquote identifiers because they're going to
            be quoted in the base parser's `_parse_pivot` method, due to `to_identifier`.
            Otherwise, we'd end up with `col_avg(`foo`)` (notice the double quotes).
            """
            agg_all_unquoted = agg.transform(
                lambda node: (
                    exp.Identifier(this=node.name, quoted=False)
                    if isinstance(node, exp.Identifier)
                    else node
                )
            )
            names.append(agg_all_unquoted.sql(dialect=dialect, normalize_functions="lower"))

    return names


def binary_from_function(expr_type: t.Type[B]) -> t.Callable[[t.List], B]:
    return lambda args: expr_type(this=seq_get(args, 0), expression=seq_get(args, 1))


# Used to represent DATE_TRUNC in Doris, Postgres and Starrocks dialects
def build_timestamp_trunc(args: t.List) -> exp.TimestampTrunc:
    return exp.TimestampTrunc(this=seq_get(args, 1), unit=seq_get(args, 0))


def any_value_to_max_sql(self: Generator, expression: exp.AnyValue) -> str:
    return self.func("MAX", expression.this)


def bool_xor_sql(self: Generator, expression: exp.Xor) -> str:
    a = self.sql(expression.left)
    b = self.sql(expression.right)
    return f"({a} AND (NOT {b})) OR ((NOT {a}) AND {b})"


def is_parse_json(expression: exp.Expression) -> bool:
    return isinstance(expression, exp.ParseJSON) or (
        isinstance(expression, exp.Cast) and expression.is_type("json")
    )


def isnull_to_is_null(args: t.List) -> exp.Expression:
    return exp.Paren(this=exp.Is(this=seq_get(args, 0), expression=exp.null()))


def generatedasidentitycolumnconstraint_sql(
    self: Generator, expression: exp.GeneratedAsIdentityColumnConstraint
) -> str:
    start = self.sql(expression, "start") or "1"
    increment = self.sql(expression, "increment") or "1"
    return f"IDENTITY({start}, {increment})"


def arg_max_or_min_no_count(
    name: str,
) -> t.Callable[[Generator, exp.ArgMax | exp.ArgMin], str]:
    @unsupported_args("count")
    def _arg_max_or_min_sql(self: Generator, expression: exp.ArgMax | exp.ArgMin) -> str:
        return self.func(name, expression.this, expression.expression)

    return _arg_max_or_min_sql


def ts_or_ds_add_cast(expression: exp.TsOrDsAdd) -> exp.TsOrDsAdd:
    this = expression.this.copy()

    return_type = expression.return_type
    if return_type.is_type(exp.DataType.Type.DATE):
        # If we need to cast to a DATE, we cast to TIMESTAMP first to make sure we
        # can truncate timestamp strings, because some dialects can't cast them to DATE
        this = exp.cast(this, exp.DataType.Type.TIMESTAMP)

    expression.this.replace(exp.cast(this, return_type))
    return expression


def date_delta_sql(name: str, cast: bool = False) -> t.Callable[[Generator, DATE_ADD_OR_DIFF], str]:
    def _delta_sql(self: Generator, expression: DATE_ADD_OR_DIFF) -> str:
        if cast and isinstance(expression, exp.TsOrDsAdd):
            expression = ts_or_ds_add_cast(expression)

        return self.func(
            name,
            unit_to_var(expression),
            expression.expression,
            expression.this,
        )

    return _delta_sql


def unit_to_str(expression: exp.Expression, default: str = "DAY") -> t.Optional[exp.Expression]:
    unit = expression.args.get("unit")

    if isinstance(unit, exp.Placeholder):
        return unit
    if unit:
        return exp.Literal.string(unit.name)
    return exp.Literal.string(default) if default else None


def unit_to_var(expression: exp.Expression, default: str = "DAY") -> t.Optional[exp.Expression]:
    unit = expression.args.get("unit")

    if isinstance(unit, (exp.Var, exp.Placeholder)):
        return unit
    return exp.Var(this=default) if default else None


@t.overload
def map_date_part(part: exp.Expression, dialect: DialectType = Dialect) -> exp.Var:
    pass


@t.overload
def map_date_part(
    part: t.Optional[exp.Expression], dialect: DialectType = Dialect
) -> t.Optional[exp.Expression]:
    pass


def map_date_part(part, dialect: DialectType = Dialect):
    mapped = (
        Dialect.get_or_raise(dialect).DATE_PART_MAPPING.get(part.name.upper()) if part else None
    )
    return exp.var(mapped) if mapped else part


def no_last_day_sql(self: Generator, expression: exp.LastDay) -> str:
    trunc_curr_date = exp.func("date_trunc", "month", expression.this)
    plus_one_month = exp.func("date_add", trunc_curr_date, 1, "month")
    minus_one_day = exp.func("date_sub", plus_one_month, 1, "day")

    return self.sql(exp.cast(minus_one_day, exp.DataType.Type.DATE))


def merge_without_target_sql(self: Generator, expression: exp.Merge) -> str:
    """Remove table refs from columns in when statements."""
    alias = expression.this.args.get("alias")

    def normalize(identifier: t.Optional[exp.Identifier]) -> t.Optional[str]:
        return self.dialect.normalize_identifier(identifier).name if identifier else None

    targets = {normalize(expression.this.this)}

    if alias:
        targets.add(normalize(alias.this))

    for when in expression.args["whens"].expressions:
        # only remove the target table names from certain parts of WHEN MATCHED / WHEN NOT MATCHED
        # they are still valid in the <condition>, the right hand side of each UPDATE and the VALUES part
        # (not the column list) of the INSERT
        then: exp.Insert | exp.Update | None = when.args.get("then")
        if then:
            if isinstance(then, exp.Update):
                for equals in then.find_all(exp.EQ):
                    equal_lhs = equals.this
                    if (
                        isinstance(equal_lhs, exp.Column)
                        and normalize(equal_lhs.args.get("table")) in targets
                    ):
                        equal_lhs.replace(exp.column(equal_lhs.this))
            if isinstance(then, exp.Insert):
                column_list = then.this
                if isinstance(column_list, exp.Tuple):
                    for column in column_list.expressions:
                        if normalize(column.args.get("table")) in targets:
                            column.replace(exp.column(column.this))

    return self.merge_sql(expression)


def build_json_extract_path(
    expr_type: t.Type[F],
    zero_based_indexing: bool = True,
    arrow_req_json_type: bool = False,
) -> t.Callable[[t.List], F]:
    def _builder(args: t.List) -> F:
        segments: t.List[exp.JSONPathPart] = [exp.JSONPathRoot()]
        for arg in args[1:]:
            if not isinstance(arg, exp.Literal):
                # We use the fallback parser because we can't really transpile non-literals safely
                return expr_type.from_arg_list(args)

            text = arg.name
            if is_int(text) and (not arrow_req_json_type or not arg.is_string):
                index = int(text)
                segments.append(
                    exp.JSONPathSubscript(this=index if zero_based_indexing else index - 1)
                )
            else:
                segments.append(exp.JSONPathKey(this=text))

        # This is done to avoid failing in the expression validator due to the arg count
        del args[2:]
        return expr_type(
            this=seq_get(args, 0),
            expression=exp.JSONPath(expressions=segments),
            only_json_types=arrow_req_json_type,
        )

    return _builder


def json_extract_segments(
    name: str, quoted_index: bool = True, op: t.Optional[str] = None
) -> t.Callable[[Generator, JSON_EXTRACT_TYPE], str]:
    def _json_extract_segments(self: Generator, expression: JSON_EXTRACT_TYPE) -> str:
        path = expression.expression
        if not isinstance(path, exp.JSONPath):
            return rename_func(name)(self, expression)

        escape = path.args.get("escape")

        segments = []
        for segment in path.expressions:
            path = self.sql(segment)
            if path:
                if isinstance(segment, exp.JSONPathPart) and (
                    quoted_index or not isinstance(segment, exp.JSONPathSubscript)
                ):
                    if escape:
                        path = self.escape_str(path)

                    path = f"{self.dialect.QUOTE_START}{path}{self.dialect.QUOTE_END}"

                segments.append(path)

        if op:
            return f" {op} ".join([self.sql(expression.this), *segments])
        return self.func(name, expression.this, *segments)

    return _json_extract_segments


def json_path_key_only_name(self: Generator, expression: exp.JSONPathKey) -> str:
    if isinstance(expression.this, exp.JSONPathWildcard):
        self.unsupported("Unsupported wildcard in JSONPathKey expression")

    return expression.name


def filter_array_using_unnest(self: Generator, expression: exp.ArrayFilter) -> str:
    cond = expression.expression
    if isinstance(cond, exp.Lambda) and len(cond.expressions) == 1:
        alias = cond.expressions[0]
        cond = cond.this
    elif isinstance(cond, exp.Predicate):
        alias = "_u"
    else:
        self.unsupported("Unsupported filter condition")
        return ""

    unnest = exp.Unnest(expressions=[expression.this])
    filtered = exp.select(alias).from_(exp.alias_(unnest, None, table=[alias])).where(cond)
    return self.sql(exp.Array(expressions=[filtered]))


def to_number_with_nls_param(self: Generator, expression: exp.ToNumber) -> str:
    return self.func(
        "TO_NUMBER",
        expression.this,
        expression.args.get("format"),
        expression.args.get("nlsparam"),
    )


def build_default_decimal_type(
    precision: t.Optional[int] = None, scale: t.Optional[int] = None
) -> t.Callable[[exp.DataType], exp.DataType]:
    def _builder(dtype: exp.DataType) -> exp.DataType:
        if dtype.expressions or precision is None:
            return dtype

        params = f"{precision}{f', {scale}' if scale is not None else ''}"
        return exp.DataType.build(f"DECIMAL({params})")

    return _builder


def build_timestamp_from_parts(args: t.List) -> exp.Func:
    if len(args) == 2:
        # Other dialects don't have the TIMESTAMP_FROM_PARTS(date, time) concept,
        # so we parse this into Anonymous for now instead of introducing complexity
        return exp.Anonymous(this="TIMESTAMP_FROM_PARTS", expressions=args)

    return exp.TimestampFromParts.from_arg_list(args)


def sha256_sql(self: Generator, expression: exp.SHA2) -> str:
    return self.func(f"SHA{expression.text('length') or '256'}", expression.this)


def sequence_sql(self: Generator, expression: exp.GenerateSeries | exp.GenerateDateArray) -> str:
    start = expression.args.get("start")
    end = expression.args.get("end")
    step = expression.args.get("step")

    if isinstance(start, exp.Cast):
        target_type = start.to
    elif isinstance(end, exp.Cast):
        target_type = end.to
    else:
        target_type = None

    if start and end and target_type and target_type.is_type("date", "timestamp"):
        if isinstance(start, exp.Cast) and target_type is start.to:
            end = exp.cast(end, target_type)
        else:
            start = exp.cast(start, target_type)

    return self.func("SEQUENCE", start, end, step)


def build_regexp_extract(expr_type: t.Type[E]) -> t.Callable[[t.List, Dialect], E]:
    def _builder(args: t.List, dialect: Dialect) -> E:
        return expr_type(
            this=seq_get(args, 0),
            expression=seq_get(args, 1),
            group=seq_get(args, 2) or exp.Literal.number(dialect.REGEXP_EXTRACT_DEFAULT_GROUP),
            parameters=seq_get(args, 3),
        )

    return _builder


def explode_to_unnest_sql(self: Generator, expression: exp.Lateral) -> str:
    if isinstance(expression.this, exp.Explode):
        return self.sql(
            exp.Join(
                this=exp.Unnest(
                    expressions=[expression.this.this],
                    alias=expression.args.get("alias"),
                    offset=isinstance(expression.this, exp.Posexplode),
                ),
                kind="cross",
            )
        )
    return self.lateral_sql(expression)


def timestampdiff_sql(self: Generator, expression: exp.DatetimeDiff | exp.TimestampDiff) -> str:
    return self.func("TIMESTAMPDIFF", expression.unit, expression.expression, expression.this)


def no_make_interval_sql(self: Generator, expression: exp.MakeInterval, sep: str = ", ") -> str:
    args = []
    for unit, value in expression.args.items():
        if isinstance(value, exp.Kwarg):
            value = value.expression

        args.append(f"{value} {unit}")

    return f"INTERVAL '{self.format_args(*args, sep=sep)}'"


def length_or_char_length_sql(self: Generator, expression: exp.Length) -> str:
    length_func = "LENGTH" if expression.args.get("binary") else "CHAR_LENGTH"
    return self.func(length_func, expression.this)


def groupconcat_sql(
    self: Generator,
    expression: exp.GroupConcat,
    func_name="LISTAGG",
    sep: str = ",",
    within_group: bool = True,
    on_overflow: bool = False,
) -> str:
    this = expression.this
    separator = self.sql(expression.args.get("separator") or exp.Literal.string(sep))

    on_overflow_sql = self.sql(expression, "on_overflow")
    on_overflow_sql = f" ON OVERFLOW {on_overflow_sql}" if (on_overflow and on_overflow_sql) else ""

    order = this.find(exp.Order)

    if order and order.this:
        this = order.this.pop()

    args = self.format_args(this, f"{separator}{on_overflow_sql}")
    listagg: exp.Expression = exp.Anonymous(this=func_name, expressions=[args])

    if order:
        if within_group:
            listagg = exp.WithinGroup(this=listagg, expression=order)
        else:
            listagg.set("expressions", [f"{args}{self.sql(expression=expression.this)}"])

    return self.sql(listagg)


def build_timetostr_or_tochar(args: t.List, dialect: Dialect) -> exp.TimeToStr | exp.ToChar:
    this = seq_get(args, 0)

    if this and not this.type:
        from sqlglot.optimizer.annotate_types import annotate_types

        annotate_types(this)
        if this.is_type(*exp.DataType.TEMPORAL_TYPES):
            dialect_name = dialect.__class__.__name__.lower()
            return build_formatted_time(exp.TimeToStr, dialect_name, default=True)(args)

    return exp.ToChar.from_arg_list(args)<|MERGE_RESOLUTION|>--- conflicted
+++ resolved
@@ -51,13 +51,7 @@
 }
 
 
-<<<<<<< HEAD
-def _annotate_with_type_lambda(
-    data_type: exp.DataType.Type,
-) -> t.Callable[[TypeAnnotator, E], E]:
-=======
 def annotate_with_type_lambda(data_type: exp.DataType.Type) -> t.Callable[[TypeAnnotator, E], E]:
->>>>>>> b011ee2d
     return lambda self, e: self._annotate_with_type(e, data_type)
 
 
@@ -1354,24 +1348,6 @@
     return self.sql(exp.cast(exp.Add(this=this, expression=expr), exp.DataType.Type.TIMESTAMP))
 
 
-<<<<<<< HEAD
-def locate_to_strposition(args: t.List) -> exp.Expression:
-    return exp.StrPosition(
-        this=seq_get(args, 1), substr=seq_get(args, 0), position=seq_get(args, 2)
-    )
-
-
-def strposition_to_locate_sql(self: Generator, expression: exp.StrPosition) -> str:
-    return self.func(
-        "LOCATE",
-        expression.args.get("substr"),
-        expression.this,
-        expression.args.get("position"),
-    )
-
-
-=======
->>>>>>> b011ee2d
 def left_to_substring_sql(self: Generator, expression: exp.Left) -> str:
     return self.sql(
         exp.Substring(
