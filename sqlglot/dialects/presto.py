--- conflicted
+++ resolved
@@ -195,36 +195,6 @@
     return _delta_sql
 
 
-<<<<<<< HEAD
-def _build_array_slice(args: list) -> exp.ArraySlice:
-    """
-    Parses arguments for the SLICE function and constructs an ArraySlice expression.
-
-    Args:
-        args (list): List of arguments passed to the SLICE function.
-
-    Returns:
-        exp.ArraySlice: The constructed ArraySlice expression.
-
-    Raises:
-        ValueError: If required arguments are missing.
-    """
-    this = seq_get(args, 0)
-    from_index = seq_get(args, 1)
-    to_index = seq_get(args, 2)
-
-    if this is None:
-        raise ValueError("SLICE function requires a valid array to slice ('this').")
-
-    if from_index is None:
-        raise ValueError("SLICE function requires a valid 'fromIndex' argument.")
-
-    if to_index is None:
-        raise ValueError("SLICE function requires a valid 'to' argument.")
-
-    # Construct the ArraySlice expression
-    return exp.ArraySlice(this=this, fromIndex=from_index, to=to_index + from_index)
-=======
 def _explode_to_unnest_sql(self: Presto.Generator, expression: exp.Lateral) -> str:
     explode = expression.this
     if isinstance(explode, exp.Explode):
@@ -273,7 +243,36 @@
                     column.parent.replace(exp.column(column.parent.expression, table=new_table))
 
     return expression
->>>>>>> b011ee2d
+
+
+def _build_array_slice(args: list) -> exp.ArraySlice:
+    """
+    Parses arguments for the SLICE function and constructs an ArraySlice expression.
+
+    Args:
+        args (list): List of arguments passed to the SLICE function.
+
+    Returns:
+        exp.ArraySlice: The constructed ArraySlice expression.
+
+    Raises:
+        ValueError: If required arguments are missing.
+    """
+    this = seq_get(args, 0)
+    from_index = seq_get(args, 1)
+    to_index = seq_get(args, 2)
+
+    if this is None:
+        raise ValueError("SLICE function requires a valid array to slice ('this').")
+
+    if from_index is None:
+        raise ValueError("SLICE function requires a valid 'fromIndex' argument.")
+
+    if to_index is None:
+        raise ValueError("SLICE function requires a valid 'to' argument.")
+
+    # Construct the ArraySlice expression
+    return exp.ArraySlice(this=this, fromIndex=from_index, to=to_index + from_index)
 
 
 class Presto(Dialect):
@@ -395,13 +394,7 @@
             "SPLIT_PART": exp.SplitPart.from_arg_list,
             "SPLIT_TO_MAP": exp.StrToMap.from_arg_list,
             "STRPOS": lambda args: exp.StrPosition(
-<<<<<<< HEAD
-                this=seq_get(args, 0),
-                substr=seq_get(args, 1),
-                instance=seq_get(args, 2),
-=======
                 this=seq_get(args, 0), substr=seq_get(args, 1), occurrence=seq_get(args, 2)
->>>>>>> b011ee2d
             ),
             "TO_CHAR": _build_to_char,
             "TO_UNIXTIME": exp.TimeToUnix.from_arg_list,
@@ -543,12 +536,8 @@
                 ]
             ),
             exp.SortArray: _no_sort_array,
-<<<<<<< HEAD
             exp.SplitPart: rename_func("SPLIT_PART"),
-            exp.StrPosition: lambda self, e: str_position_sql(self, e, generate_instance=True),
-=======
             exp.StrPosition: lambda self, e: strposition_sql(self, e, supports_occurrence=True),
->>>>>>> b011ee2d
             exp.StrToDate: lambda self, e: f"CAST({_str_to_time_sql(self, e)} AS DATE)",
             exp.StrToMap: rename_func("SPLIT_TO_MAP"),
             exp.StrToTime: _str_to_time_sql,
