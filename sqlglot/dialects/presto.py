from __future__ import annotations

import typing as t

from sqlglot import exp, generator, parser, tokens, transforms
from sqlglot.dialects.dialect import (
    Dialect,
    NormalizationStrategy,
    binary_from_function,
    bool_xor_sql,
    date_trunc_to_time,
    datestrtodate_sql,
    encode_decode_sql,
    build_formatted_time,
    if_sql,
    left_to_substring_sql,
    no_ilike_sql,
    no_pivot_sql,
    no_timestamp_sql,
    regexp_extract_sql,
    rename_func,
    right_to_substring_sql,
    sha256_sql,
    strposition_sql,
    struct_extract_sql,
    timestamptrunc_sql,
    timestrtotime_sql,
    ts_or_ds_add_cast,
    unit_to_str,
    sequence_sql,
    build_regexp_extract,
    explode_to_unnest_sql,
)
from sqlglot.dialects.hive import Hive
from sqlglot.dialects.mysql import MySQL
from sqlglot.helper import apply_index_offset, seq_get
from sqlglot.optimizer.scope import find_all_in_scope
from sqlglot.tokens import TokenType
from sqlglot.transforms import unqualify_columns
from sqlglot.generator import unsupported_args

DATE_ADD_OR_SUB = t.Union[exp.DateAdd, exp.TimestampAdd, exp.DateSub]


def _initcap_sql(self: Presto.Generator, expression: exp.Initcap) -> str:
    regex = r"(\w)(\w*)"
    return f"REGEXP_REPLACE({self.sql(expression, 'this')}, '{regex}', x -> UPPER(x[1]) || LOWER(x[2]))"


def _no_sort_array(self: Presto.Generator, expression: exp.SortArray) -> str:
    if expression.args.get("asc") == exp.false():
        comparator = "(a, b) -> CASE WHEN a < b THEN 1 WHEN a > b THEN -1 ELSE 0 END"
    else:
        comparator = None
    return self.func("ARRAY_SORT", expression.this, comparator)


def _schema_sql(self: Presto.Generator, expression: exp.Schema) -> str:
    if isinstance(expression.parent, exp.PartitionedByProperty):
        # Any columns in the ARRAY[] string literals should not be quoted
        expression.transform(lambda n: n.name if isinstance(n, exp.Identifier) else n, copy=False)

        partition_exprs = [
            self.sql(c) if isinstance(c, (exp.Func, exp.Property)) else self.sql(c, "this")
            for c in expression.expressions
        ]
        return self.sql(exp.Array(expressions=[exp.Literal.string(c) for c in partition_exprs]))

    if expression.parent:
        for schema in expression.parent.find_all(exp.Schema):
            if schema is expression:
                continue

            column_defs = schema.find_all(exp.ColumnDef)
            if column_defs and isinstance(schema.parent, exp.Property):
                expression.expressions.extend(column_defs)

    return self.schema_sql(expression)


def _quantile_sql(self: Presto.Generator, expression: exp.Quantile) -> str:
    self.unsupported("Presto does not support exact quantiles")
    return self.func("APPROX_PERCENTILE", expression.this, expression.args.get("quantile"))


def _str_to_time_sql(
    self: Presto.Generator, expression: exp.StrToDate | exp.StrToTime | exp.TsOrDsToDate
) -> str:
    return self.func("DATE_PARSE", expression.this, self.format_time(expression))


def _ts_or_ds_to_date_sql(self: Presto.Generator, expression: exp.TsOrDsToDate) -> str:
    time_format = self.format_time(expression)
    if time_format and time_format not in (Presto.TIME_FORMAT, Presto.DATE_FORMAT):
        return self.sql(exp.cast(_str_to_time_sql(self, expression), exp.DataType.Type.DATE))
    return self.sql(
        exp.cast(
            exp.cast(expression.this, exp.DataType.Type.TIMESTAMP),
            exp.DataType.Type.DATE,
        )
    )


def _ts_or_ds_add_sql(self: Presto.Generator, expression: exp.TsOrDsAdd) -> str:
    expression = ts_or_ds_add_cast(expression)
    unit = unit_to_str(expression)
    return self.func("DATE_ADD", unit, expression.expression, expression.this)


def _ts_or_ds_diff_sql(self: Presto.Generator, expression: exp.TsOrDsDiff) -> str:
    this = exp.cast(expression.this, exp.DataType.Type.TIMESTAMP)
    expr = exp.cast(expression.expression, exp.DataType.Type.TIMESTAMP)
    unit = unit_to_str(expression)
    return self.func("DATE_DIFF", unit, expr, this)


def _build_approx_percentile(args: t.List) -> exp.Expression:
    if len(args) == 4:
        return exp.ApproxQuantile(
            this=seq_get(args, 0),
            weight=seq_get(args, 1),
            quantile=seq_get(args, 2),
            accuracy=seq_get(args, 3),
        )
    if len(args) == 3:
        return exp.ApproxQuantile(
            this=seq_get(args, 0), quantile=seq_get(args, 1), accuracy=seq_get(args, 2)
        )
    return exp.ApproxQuantile.from_arg_list(args)


def _build_from_unixtime(args: t.List) -> exp.Expression:
    if len(args) == 3:
        return exp.UnixToTime(
            this=seq_get(args, 0),
            hours=seq_get(args, 1),
            minutes=seq_get(args, 2),
        )
    if len(args) == 2:
        return exp.UnixToTime(this=seq_get(args, 0), zone=seq_get(args, 1))

    return exp.UnixToTime.from_arg_list(args)


def _first_last_sql(self: Presto.Generator, expression: exp.Func) -> str:
    """
    Trino doesn't support FIRST / LAST as functions, but they're valid in the context
    of MATCH_RECOGNIZE, so we need to preserve them in that case. In all other cases
    they're converted into an ARBITRARY call.

    Reference: https://trino.io/docs/current/sql/match-recognize.html#logical-navigation-functions
    """
    if isinstance(expression.find_ancestor(exp.MatchRecognize, exp.Select), exp.MatchRecognize):
        return self.function_fallback_sql(expression)

    return rename_func("ARBITRARY")(self, expression)


def _unix_to_time_sql(self: Presto.Generator, expression: exp.UnixToTime) -> str:
    scale = expression.args.get("scale")
    timestamp = self.sql(expression, "this")
    if scale in (None, exp.UnixToTime.SECONDS):
        return rename_func("FROM_UNIXTIME")(self, expression)

    return f"FROM_UNIXTIME(CAST({timestamp} AS DOUBLE) / POW(10, {scale}))"


def _to_int(self: Presto.Generator, expression: exp.Expression) -> exp.Expression:
    if not expression.type:
        from sqlglot.optimizer.annotate_types import annotate_types

        annotate_types(expression, dialect=self.dialect)
    if expression.type and expression.type.this not in exp.DataType.INTEGER_TYPES:
        return exp.cast(expression, to=exp.DataType.Type.BIGINT)
    return expression


def _build_to_char(args: t.List) -> exp.TimeToStr:
    fmt = seq_get(args, 1)
    if isinstance(fmt, exp.Literal):
        # We uppercase this to match Teradata's format mapping keys
        fmt.set("this", fmt.this.upper())

    # We use "teradata" on purpose here, because the time formats are different in Presto.
    # See https://prestodb.io/docs/current/functions/teradata.html?highlight=to_char#to_char
    return build_formatted_time(exp.TimeToStr, "teradata")(args)


def _date_delta_sql(
    name: str, negate_interval: bool = False
) -> t.Callable[[Presto.Generator, DATE_ADD_OR_SUB], str]:
    def _delta_sql(self: Presto.Generator, expression: DATE_ADD_OR_SUB) -> str:
        interval = _to_int(self, expression.expression)
        return self.func(
            name,
            unit_to_str(expression),
            interval * (-1) if negate_interval else interval,
            expression.this,
        )

    return _delta_sql


def _explode_to_unnest_sql(self: Presto.Generator, expression: exp.Lateral) -> str:
    explode = expression.this
    if isinstance(explode, exp.Explode):
        exploded_type = explode.this.type
        alias = expression.args.get("alias")

        # This attempts a best-effort transpilation of LATERAL VIEW EXPLODE on a struct array
        if (
            isinstance(alias, exp.TableAlias)
            and isinstance(exploded_type, exp.DataType)
            and exploded_type.is_type(exp.DataType.Type.ARRAY)
            and exploded_type.expressions
            and exploded_type.expressions[0].is_type(exp.DataType.Type.STRUCT)
        ):
            # When unnesting a ROW in Presto, it produces N columns, so we need to fix the alias
            alias.set("columns", [c.this.copy() for c in exploded_type.expressions[0].expressions])
    elif isinstance(explode, exp.Inline):
        explode.replace(exp.Explode(this=explode.this.copy()))

    return explode_to_unnest_sql(self, expression)


def amend_exploded_column_table(expression: exp.Expression) -> exp.Expression:
    # We check for expression.type because the columns can be amended only if types were inferred
    if isinstance(expression, exp.Select) and expression.type:
        for lateral in expression.args.get("laterals") or []:
            alias = lateral.args.get("alias")
            if (
                not isinstance(lateral.this, exp.Explode)
                or not isinstance(alias, exp.TableAlias)
                or len(alias.columns) != 1
            ):
                continue

            new_table = alias.this
            old_table = alias.columns[0].name.lower()

            # When transpiling a LATERAL VIEW EXPLODE Spark query, the exploded fields may be qualified
            # with the struct column, resulting in invalid Presto references that need to be amended
            for column in find_all_in_scope(expression, exp.Column):
                if column.db.lower() == old_table:
                    column.set("table", column.args["db"].pop())
                elif column.table.lower() == old_table:
                    column.set("table", new_table.copy())
                elif column.name.lower() == old_table and isinstance(column.parent, exp.Dot):
                    column.parent.replace(exp.column(column.parent.expression, table=new_table))

    return expression


def _build_array_slice(args: list) -> exp.ArraySlice:
    """
    Parses arguments for the SLICE function and constructs an ArraySlice expression.

    Args:
        args (list): List of arguments passed to the SLICE function.

    Returns:
        exp.ArraySlice: The constructed ArraySlice expression.

    Raises:
        ValueError: If required arguments are missing.
    """
    this = seq_get(args, 0)
    from_index = seq_get(args, 1)
    to_index = seq_get(args, 2)

    if this is None:
        raise ValueError("SLICE function requires a valid array to slice ('this').")

    if from_index is None:
        raise ValueError("SLICE function requires a valid 'fromIndex' argument.")

    if to_index is None:
        raise ValueError("SLICE function requires a valid 'to' argument.")

    # Construct the ArraySlice expression
    return exp.ArraySlice(this=this, fromIndex=from_index, to=to_index + from_index)


class Presto(Dialect):
    INDEX_OFFSET = 1
    NULL_ORDERING = "nulls_are_last"
    TIME_FORMAT = MySQL.TIME_FORMAT
    STRICT_STRING_CONCAT = True
    SUPPORTS_SEMI_ANTI_JOIN = False
    TYPED_DIVISION = True
    TABLESAMPLE_SIZE_IS_PERCENT = True
    LOG_BASE_FIRST: t.Optional[bool] = None
    SUPPORTS_VALUES_DEFAULT = False

    TIME_MAPPING = MySQL.TIME_MAPPING

    # https://github.com/trinodb/trino/issues/17
    # https://github.com/trinodb/trino/issues/12289
    # https://github.com/prestodb/presto/issues/2863
    NORMALIZATION_STRATEGY = NormalizationStrategy.CASE_INSENSITIVE

    # The result of certain math functions in Presto/Trino is of type
    # equal to the input type e.g: FLOOR(5.5/2) -> DECIMAL, FLOOR(5/2) -> BIGINT
    ANNOTATORS = {
        **Dialect.ANNOTATORS,
        exp.Floor: lambda self, e: self._annotate_by_args(e, "this"),
        exp.Ceil: lambda self, e: self._annotate_by_args(e, "this"),
        exp.Mod: lambda self, e: self._annotate_by_args(e, "this", "expression"),
        exp.Round: lambda self, e: self._annotate_by_args(e, "this"),
        exp.Sign: lambda self, e: self._annotate_by_args(e, "this"),
        exp.Abs: lambda self, e: self._annotate_by_args(e, "this"),
        exp.Rand: lambda self, e: self._annotate_by_args(e, "this")
        if e.this
        else self._set_type(e, exp.DataType.Type.DOUBLE),
    }

    class Tokenizer(tokens.Tokenizer):
        HEX_STRINGS = [("x'", "'"), ("X'", "'")]
        UNICODE_STRINGS = [
            (prefix + q, q)
            for q in t.cast(t.List[str], tokens.Tokenizer.QUOTES)
            for prefix in ("U&", "u&")
        ]

        KEYWORDS = {
            **tokens.Tokenizer.KEYWORDS,
            "DEALLOCATE PREPARE": TokenType.COMMAND,
            "DESCRIBE INPUT": TokenType.COMMAND,
            "DESCRIBE OUTPUT": TokenType.COMMAND,
            "RESET SESSION": TokenType.COMMAND,
            "START": TokenType.BEGIN,
            "MATCH_RECOGNIZE": TokenType.MATCH_RECOGNIZE,
            "ROW": TokenType.STRUCT,
            "IPADDRESS": TokenType.IPADDRESS,
            "IPPREFIX": TokenType.IPPREFIX,
            "TDIGEST": TokenType.TDIGEST,
            "HYPERLOGLOG": TokenType.HLLSKETCH,
        }
        KEYWORDS.pop("/*+")
        KEYWORDS.pop("QUALIFY")

    class Parser(parser.Parser):
        VALUES_FOLLOWED_BY_PAREN = False

        FUNCTIONS = {
            **parser.Parser.FUNCTIONS,
            "ARBITRARY": exp.AnyValue.from_arg_list,
            "APPROX_DISTINCT": exp.ApproxDistinct.from_arg_list,
            "APPROX_PERCENTILE": _build_approx_percentile,
            "BITWISE_AND": binary_from_function(exp.BitwiseAnd),
            "BITWISE_NOT": lambda args: exp.BitwiseNot(this=seq_get(args, 0)),
            "BITWISE_OR": binary_from_function(exp.BitwiseOr),
            "BITWISE_XOR": binary_from_function(exp.BitwiseXor),
            "BITWISE_RIGHT_SHIFT": binary_from_function(exp.BitwiseRightShift),
            "BITWISE_LEFT_SHIFT": binary_from_function(exp.BitwiseLeftShift),
            "CARDINALITY": exp.ArraySize.from_arg_list,
            "CONTAINS": exp.ArrayContains.from_arg_list,
            "DATE_ADD": lambda args: exp.DateAdd(
                this=seq_get(args, 2),
                expression=seq_get(args, 1),
                unit=seq_get(args, 0),
            ),
            "DATE_DIFF": lambda args: exp.DateDiff(
                this=seq_get(args, 2),
                expression=seq_get(args, 1),
                unit=seq_get(args, 0),
            ),
            "DATE_FORMAT": build_formatted_time(exp.TimeToStr, "presto"),
            "DATE_PARSE": build_formatted_time(exp.StrToTime, "presto"),
            "DATE_TRUNC": date_trunc_to_time,
            "DAY_OF_WEEK": exp.DayOfWeekIso.from_arg_list,
            "DOW": exp.DayOfWeekIso.from_arg_list,
<<<<<<< HEAD
=======
            "DOY": exp.DayOfYear.from_arg_list,
>>>>>>> fddd24af
            "ELEMENT_AT": lambda args: exp.Bracket(
                this=seq_get(args, 0),
                expressions=[seq_get(args, 1)],
                offset=1,
                safe=True,
            ),
            "FORMAT_DATETIME": build_formatted_time(exp.TimeToStr, "presto"),
            "FROM_HEX": exp.Unhex.from_arg_list,
            "FROM_UNIXTIME": _build_from_unixtime,
            "FROM_UTF8": lambda args: exp.Decode(
                this=seq_get(args, 0),
                replace=seq_get(args, 1),
                charset=exp.Literal.string("utf-8"),
            ),
            "JSON_FORMAT": lambda args: exp.JSONFormat(
                this=seq_get(args, 0), options=seq_get(args, 1), is_json=True
            ),
            "LEVENSHTEIN_DISTANCE": exp.Levenshtein.from_arg_list,
            "NOW": exp.CurrentTimestamp.from_arg_list,
            "REGEXP_EXTRACT": build_regexp_extract(exp.RegexpExtract),
            "REGEXP_EXTRACT_ALL": build_regexp_extract(exp.RegexpExtractAll),
            "REGEXP_REPLACE": lambda args: exp.RegexpReplace(
                this=seq_get(args, 0),
                expression=seq_get(args, 1),
                replacement=seq_get(args, 2) or exp.Literal.string(""),
            ),
            "ROW": exp.Struct.from_arg_list,
            "SEQUENCE": exp.GenerateSeries.from_arg_list,
            "SET_AGG": exp.ArrayUniqueAgg.from_arg_list,
            "SLICE": _build_array_slice,
            "SPLIT_PART": exp.SplitPart.from_arg_list,
            "SPLIT_TO_MAP": exp.StrToMap.from_arg_list,
            "STRPOS": lambda args: exp.StrPosition(
                this=seq_get(args, 0), substr=seq_get(args, 1), occurrence=seq_get(args, 2)
            ),
            "TO_CHAR": _build_to_char,
            "TO_UNIXTIME": exp.TimeToUnix.from_arg_list,
            "TO_UTF8": lambda args: exp.Encode(
                this=seq_get(args, 0), charset=exp.Literal.string("utf-8")
            ),
            "WEEK_OF_YEAR": exp.WeekOfYear.from_arg_list,
            "MD5": exp.MD5Digest.from_arg_list,
            "SHA256": lambda args: exp.SHA2(this=seq_get(args, 0), length=exp.Literal.number(256)),
            "SHA512": lambda args: exp.SHA2(this=seq_get(args, 0), length=exp.Literal.number(512)),
        }

        FUNCTION_PARSERS = parser.Parser.FUNCTION_PARSERS.copy()
        FUNCTION_PARSERS.pop("TRIM")

    class Generator(generator.Generator):
        INTERVAL_ALLOWS_PLURAL_FORM = False
        JOIN_HINTS = False
        TABLE_HINTS = False
        QUERY_HINTS = False
        IS_BOOL_ALLOWED = False
        TZ_TO_WITH_TIME_ZONE = True
        NVL2_SUPPORTED = False
        STRUCT_DELIMITER = ("(", ")")
        LIMIT_ONLY_LITERALS = True
        SUPPORTS_SINGLE_ARG_CONCAT = False
        LIKE_PROPERTY_INSIDE_SCHEMA = True
        MULTI_ARG_DISTINCT = False
        SUPPORTS_TO_NUMBER = False
        HEX_FUNC = "TO_HEX"
        PARSE_JSON_NAME = "JSON_PARSE"
        PAD_FILL_PATTERN_IS_REQUIRED = True
        EXCEPT_INTERSECT_SUPPORT_ALL_CLAUSE = False
        SUPPORTS_MEDIAN = False
        ARRAY_SIZE_NAME = "CARDINALITY"

        PROPERTIES_LOCATION = {
            **generator.Generator.PROPERTIES_LOCATION,
            exp.LocationProperty: exp.Properties.Location.UNSUPPORTED,
            exp.VolatileProperty: exp.Properties.Location.UNSUPPORTED,
        }

        TYPE_MAPPING = {
            **generator.Generator.TYPE_MAPPING,
            exp.DataType.Type.BINARY: "VARBINARY",
            exp.DataType.Type.BIT: "BOOLEAN",
            exp.DataType.Type.DATETIME: "TIMESTAMP",
            exp.DataType.Type.DATETIME64: "TIMESTAMP",
            exp.DataType.Type.FLOAT: "REAL",
            exp.DataType.Type.HLLSKETCH: "HYPERLOGLOG",
            exp.DataType.Type.INT: "INTEGER",
            exp.DataType.Type.STRUCT: "ROW",
            exp.DataType.Type.TEXT: "VARCHAR",
            exp.DataType.Type.TIMESTAMPTZ: "TIMESTAMP",
            exp.DataType.Type.TIMESTAMPNTZ: "TIMESTAMP",
            exp.DataType.Type.TIMETZ: "TIME",
        }

        TRANSFORMS = {
            **generator.Generator.TRANSFORMS,
            exp.AnyValue: rename_func("ARBITRARY"),
            exp.ApproxQuantile: rename_func("APPROX_PERCENTILE"),
            exp.ArgMax: rename_func("MAX_BY"),
            exp.ArgMin: rename_func("MIN_BY"),
            exp.Array: lambda self, e: f"ARRAY[{self.expressions(e, flat=True)}]",
            exp.ArrayAny: rename_func("ANY_MATCH"),
            exp.ArrayConcat: rename_func("CONCAT"),
            exp.ArrayContains: rename_func("CONTAINS"),
            exp.ArraySlice: lambda self, e: self.func(
                "SLICE",
                e.args.get("this"),
                e.args.get("fromIndex"),
                e.args.get("to") - e.args.get("fromIndex"),
            ),
            exp.ArrayToString: rename_func("ARRAY_JOIN"),
            exp.ArrayUniqueAgg: rename_func("SET_AGG"),
            exp.AtTimeZone: rename_func("AT_TIMEZONE"),
            exp.BitwiseAnd: lambda self, e: self.func("BITWISE_AND", e.this, e.expression),
            exp.BitwiseLeftShift: lambda self, e: self.func(
                "BITWISE_ARITHMETIC_SHIFT_LEFT", e.this, e.expression
            ),
            exp.BitwiseNot: lambda self, e: self.func("BITWISE_NOT", e.this),
            exp.BitwiseOr: lambda self, e: self.func("BITWISE_OR", e.this, e.expression),
            exp.BitwiseRightShift: lambda self, e: self.func(
                "BITWISE_ARITHMETIC_SHIFT_RIGHT", e.this, e.expression
            ),
            exp.BitwiseXor: lambda self, e: self.func("BITWISE_XOR", e.this, e.expression),
            exp.Cast: transforms.preprocess([transforms.epoch_cast_to_ts]),
            exp.CurrentTime: lambda *_: "CURRENT_TIME",
            exp.CurrentTimestamp: lambda *_: "CURRENT_TIMESTAMP",
            exp.CurrentUser: lambda *_: "CURRENT_USER",
            exp.DateAdd: _date_delta_sql("DATE_ADD"),
            exp.DateDiff: lambda self, e: self.func(
                "DATE_DIFF", unit_to_str(e), e.expression, e.this
            ),
            exp.DateStrToDate: datestrtodate_sql,
            exp.DateToDi: lambda self,
            e: f"CAST(DATE_FORMAT({self.sql(e, 'this')}, {Presto.DATEINT_FORMAT}) AS INT)",
            exp.DateSub: _date_delta_sql("DATE_ADD", negate_interval=True),
            exp.DayOfWeek: lambda self, e: f"(({self.func('DAY_OF_WEEK', e.this)} % 7) + 1)",
            exp.DayOfWeekIso: rename_func("DAY_OF_WEEK"),
            exp.Decode: lambda self, e: encode_decode_sql(self, e, "FROM_UTF8"),
            exp.DiToDate: lambda self,
            e: f"CAST(DATE_PARSE(CAST({self.sql(e, 'this')} AS VARCHAR), {Presto.DATEINT_FORMAT}) AS DATE)",
            exp.Encode: lambda self, e: encode_decode_sql(self, e, "TO_UTF8"),
            exp.FileFormatProperty: lambda self, e: f"FORMAT='{e.name.upper()}'",
            exp.First: _first_last_sql,
            exp.FromTimeZone: lambda self,
            e: f"WITH_TIMEZONE({self.sql(e, 'this')}, {self.sql(e, 'zone')}) AT TIME ZONE 'UTC'",
            exp.GenerateSeries: sequence_sql,
            exp.GenerateDateArray: sequence_sql,
            exp.Group: transforms.preprocess([transforms.unalias_group]),
            exp.If: if_sql(),
            exp.ILike: no_ilike_sql,
            exp.Initcap: _initcap_sql,
            exp.Last: _first_last_sql,
            exp.LastDay: lambda self, e: self.func("LAST_DAY_OF_MONTH", e.this),
            exp.Lateral: _explode_to_unnest_sql,
            exp.Left: left_to_substring_sql,
            exp.Levenshtein: unsupported_args("ins_cost", "del_cost", "sub_cost", "max_dist")(
                rename_func("LEVENSHTEIN_DISTANCE")
            ),
            exp.LogicalAnd: rename_func("BOOL_AND"),
            exp.LogicalOr: rename_func("BOOL_OR"),
            exp.Pivot: no_pivot_sql,
            exp.Quantile: _quantile_sql,
            exp.RegexpExtract: regexp_extract_sql,
            exp.RegexpExtractAll: regexp_extract_sql,
            exp.Right: right_to_substring_sql,
            exp.Schema: _schema_sql,
            exp.SchemaCommentProperty: lambda self, e: self.naked_property(e),
            exp.Select: transforms.preprocess(
                [
                    transforms.eliminate_window_clause,
                    transforms.eliminate_qualify,
                    transforms.eliminate_distinct_on,
                    transforms.explode_projection_to_unnest(1),
                    transforms.eliminate_semi_and_anti_joins,
                    amend_exploded_column_table,
                ]
            ),
            exp.SortArray: _no_sort_array,
            exp.SplitPart: rename_func("SPLIT_PART"),
            exp.StrPosition: lambda self, e: strposition_sql(self, e, supports_occurrence=True),
            exp.StrToDate: lambda self, e: f"CAST({_str_to_time_sql(self, e)} AS DATE)",
            exp.StrToMap: rename_func("SPLIT_TO_MAP"),
            exp.StrToTime: _str_to_time_sql,
            exp.StructExtract: struct_extract_sql,
            exp.Table: transforms.preprocess([transforms.unnest_generate_series]),
            exp.Timestamp: no_timestamp_sql,
            exp.TimestampAdd: _date_delta_sql("DATE_ADD"),
            exp.TimestampTrunc: timestamptrunc_sql(),
            exp.TimeStrToDate: timestrtotime_sql,
            exp.TimeStrToTime: timestrtotime_sql,
            exp.TimeStrToUnix: lambda self, e: self.func(
                "TO_UNIXTIME", self.func("DATE_PARSE", e.this, Presto.TIME_FORMAT)
            ),
            exp.TimeToStr: lambda self, e: self.func("DATE_FORMAT", e.this, self.format_time(e)),
            exp.TimeToUnix: rename_func("TO_UNIXTIME"),
            exp.ToChar: lambda self, e: self.func("DATE_FORMAT", e.this, self.format_time(e)),
            exp.TryCast: transforms.preprocess([transforms.epoch_cast_to_ts]),
            exp.TsOrDiToDi: lambda self,
            e: f"CAST(SUBSTR(REPLACE(CAST({self.sql(e, 'this')} AS VARCHAR), '-', ''), 1, 8) AS INT)",
            exp.TsOrDsAdd: _ts_or_ds_add_sql,
            exp.TsOrDsDiff: _ts_or_ds_diff_sql,
            exp.TsOrDsToDate: _ts_or_ds_to_date_sql,
            exp.Unhex: rename_func("FROM_HEX"),
            exp.UnixToStr: lambda self,
            e: f"DATE_FORMAT(FROM_UNIXTIME({self.sql(e, 'this')}), {self.format_time(e)})",
            exp.UnixToTime: _unix_to_time_sql,
            exp.UnixToTimeStr: lambda self,
            e: f"CAST(FROM_UNIXTIME({self.sql(e, 'this')}) AS VARCHAR)",
            exp.VariancePop: rename_func("VAR_POP"),
            exp.With: transforms.preprocess([transforms.add_recursive_cte_column_names]),
            exp.WithinGroup: transforms.preprocess(
                [transforms.remove_within_group_for_percentiles]
            ),
            exp.Xor: bool_xor_sql,
            exp.MD5Digest: rename_func("MD5"),
            exp.SHA: rename_func("SHA1"),
            exp.SHA2: sha256_sql,
        }

        RESERVED_KEYWORDS = {
            "alter",
            "and",
            "as",
            "between",
            "by",
            "case",
            "cast",
            "constraint",
            "create",
            "cross",
            "current_time",
            "current_timestamp",
            "deallocate",
            "delete",
            "describe",
            "distinct",
            "drop",
            "else",
            "end",
            "escape",
            "except",
            "execute",
            "exists",
            "extract",
            "false",
            "for",
            "from",
            "full",
            "group",
            "having",
            "in",
            "inner",
            "insert",
            "intersect",
            "into",
            "is",
            "join",
            "left",
            "like",
            "natural",
            "not",
            "null",
            "on",
            "or",
            "order",
            "outer",
            "prepare",
            "right",
            "select",
            "table",
            "then",
            "true",
            "union",
            "using",
            "values",
            "when",
            "where",
            "with",
        }

        def jsonformat_sql(self, expression: exp.JSONFormat) -> str:
            this = expression.this
            is_json = expression.args.get("is_json")

            if this and not (is_json or this.type):
                from sqlglot.optimizer.annotate_types import annotate_types

                this = annotate_types(this, dialect=self.dialect)

            if not (is_json or this.is_type(exp.DataType.Type.JSON)):
                this.replace(exp.cast(this, exp.DataType.Type.JSON))

            return self.function_fallback_sql(expression)

        def md5_sql(self, expression: exp.MD5) -> str:
            this = expression.this

            if not this.type:
                from sqlglot.optimizer.annotate_types import annotate_types

                this = annotate_types(this, dialect=self.dialect)

            if this.is_type(*exp.DataType.TEXT_TYPES):
                this = exp.Encode(this=this, charset=exp.Literal.string("utf-8"))

            return self.func("LOWER", self.func("TO_HEX", self.func("MD5", self.sql(this))))

        def strtounix_sql(self, expression: exp.StrToUnix) -> str:
            # Since `TO_UNIXTIME` requires a `TIMESTAMP`, we need to parse the argument into one.
            # To do this, we first try to `DATE_PARSE` it, but since this can fail when there's a
            # timezone involved, we wrap it in a `TRY` call and use `PARSE_DATETIME` as a fallback,
            # which seems to be using the same time mapping as Hive, as per:
            # https://joda-time.sourceforge.net/apidocs/org/joda/time/format/DateTimeFormat.html
            this = expression.this
            value_as_text = exp.cast(this, exp.DataType.Type.TEXT)
            value_as_timestamp = (
                exp.cast(this, exp.DataType.Type.TIMESTAMP) if this.is_string else this
            )

            parse_without_tz = self.func("DATE_PARSE", value_as_text, self.format_time(expression))

            formatted_value = self.func(
                "DATE_FORMAT", value_as_timestamp, self.format_time(expression)
            )
            parse_with_tz = self.func(
                "PARSE_DATETIME",
                formatted_value,
                self.format_time(expression, Hive.INVERSE_TIME_MAPPING, Hive.INVERSE_TIME_TRIE),
            )
            coalesced = self.func("COALESCE", self.func("TRY", parse_without_tz), parse_with_tz)
            return self.func("TO_UNIXTIME", coalesced)

        def bracket_sql(self, expression: exp.Bracket) -> str:
            if expression.args.get("safe"):
                return self.func(
                    "ELEMENT_AT",
                    expression.this,
                    seq_get(
                        apply_index_offset(
                            expression.this,
                            expression.expressions,
                            1 - expression.args.get("offset", 0),
                            dialect=self.dialect,
                        ),
                        0,
                    ),
                )
            return super().bracket_sql(expression)

        def struct_sql(self, expression: exp.Struct) -> str:
            from sqlglot.optimizer.annotate_types import annotate_types

            expression = annotate_types(expression, dialect=self.dialect)
            values: t.List[str] = []
            schema: t.List[str] = []
            unknown_type = False

            for e in expression.expressions:
                if isinstance(e, exp.PropertyEQ):
                    if e.type and e.type.is_type(exp.DataType.Type.UNKNOWN):
                        unknown_type = True
                    else:
                        schema.append(f"{self.sql(e, 'this')} {self.sql(e.type)}")
                    values.append(self.sql(e, "expression"))
                else:
                    values.append(self.sql(e))

            size = len(expression.expressions)

            if not size or len(schema) != size:
                if unknown_type:
                    self.unsupported(
                        "Cannot convert untyped key-value definitions (try annotate_types)."
                    )
                return self.func("ROW", *values)
            return f"CAST(ROW({', '.join(values)}) AS ROW({', '.join(schema)}))"

        def interval_sql(self, expression: exp.Interval) -> str:
            if expression.this and expression.text("unit").upper().startswith("WEEK"):
                return f"({expression.this.name} * INTERVAL '7' DAY)"
            return super().interval_sql(expression)

        def transaction_sql(self, expression: exp.Transaction) -> str:
            modes = expression.args.get("modes")
            modes = f" {', '.join(modes)}" if modes else ""
            return f"START TRANSACTION{modes}"

        def offset_limit_modifiers(
            self,
            expression: exp.Expression,
            fetch: bool,
            limit: t.Optional[exp.Fetch | exp.Limit],
        ) -> t.List[str]:
            return [
                self.sql(expression, "offset"),
                self.sql(limit),
            ]

        def create_sql(self, expression: exp.Create) -> str:
            """
            Presto doesn't support CREATE VIEW with expressions (ex: `CREATE VIEW x (cola)` then `(cola)` is the expression),
            so we need to remove them
            """
            kind = expression.args["kind"]
            schema = expression.this
            if kind == "VIEW" and schema.expressions:
                expression.this.set("expressions", None)
            return super().create_sql(expression)

        def delete_sql(self, expression: exp.Delete) -> str:
            """
            Presto only supports DELETE FROM for a single table without an alias, so we need
            to remove the unnecessary parts. If the original DELETE statement contains more
            than one table to be deleted, we can't safely map it 1-1 to a Presto statement.
            """
            tables = expression.args.get("tables") or [expression.this]
            if len(tables) > 1:
                return super().delete_sql(expression)

            table = tables[0]
            expression.set("this", table)
            expression.set("tables", None)

            if isinstance(table, exp.Table):
                table_alias = table.args.get("alias")
                if table_alias:
                    table_alias.pop()
                    expression = t.cast(exp.Delete, expression.transform(unqualify_columns))

            return super().delete_sql(expression)

        def jsonextract_sql(self, expression: exp.JSONExtract) -> str:
            is_json_extract = self.dialect.settings.get("variant_extract_is_json_extract", True)

            # Generate JSON_EXTRACT unless the user has configured that a Snowflake / Databricks
            # VARIANT extract (e.g. col:x.y) should map to dot notation (i.e ROW access) in Presto/Trino
            if not expression.args.get("variant_extract") or is_json_extract:
                return self.func(
                    "JSON_EXTRACT",
                    expression.this,
                    expression.expression,
                    *expression.expressions,
                )

            this = self.sql(expression, "this")

            # Convert the JSONPath extraction `JSON_EXTRACT(col, '$.x.y) to a ROW access col.x.y
            segments = []
            for path_key in expression.expression.expressions[1:]:
                if not isinstance(path_key, exp.JSONPathKey):
                    # Cannot transpile subscripts, wildcards etc to dot notation
                    self.unsupported(
                        f"Cannot transpile JSONPath segment '{path_key}' to ROW access"
                    )
                    continue
                key = path_key.this
                if not exp.SAFE_IDENTIFIER_RE.match(key):
                    key = f'"{key}"'
                segments.append(f".{key}")

            expr = "".join(segments)

            return f"{this}{expr}"

        def groupconcat_sql(self, expression: exp.GroupConcat) -> str:
            return self.func(
                "ARRAY_JOIN",
                self.func("ARRAY_AGG", expression.this),
                expression.args.get("separator"),
            )<|MERGE_RESOLUTION|>--- conflicted
+++ resolved
@@ -370,10 +370,7 @@
             "DATE_TRUNC": date_trunc_to_time,
             "DAY_OF_WEEK": exp.DayOfWeekIso.from_arg_list,
             "DOW": exp.DayOfWeekIso.from_arg_list,
-<<<<<<< HEAD
-=======
             "DOY": exp.DayOfYear.from_arg_list,
->>>>>>> fddd24af
             "ELEMENT_AT": lambda args: exp.Bracket(
                 this=seq_get(args, 0),
                 expressions=[seq_get(args, 1)],
