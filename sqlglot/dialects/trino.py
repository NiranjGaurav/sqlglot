from __future__ import annotations

from sqlglot import exp, parser
from sqlglot.dialects.dialect import (
    merge_without_target_sql,
    trim_sql,
    timestrtotime_sql,
<<<<<<< HEAD
=======
    groupconcat_sql,
>>>>>>> b011ee2d
)
from sqlglot.dialects.presto import Presto
from sqlglot.tokens import TokenType
import typing as t


class Trino(Presto):
    SUPPORTS_USER_DEFINED_TYPES = False
    LOG_BASE_FIRST = True

    class Parser(Presto.Parser):
        FUNCTION_PARSERS = {
            **Presto.Parser.FUNCTION_PARSERS,
            "TRIM": lambda self: self._parse_trim(),
            "JSON_QUERY": lambda self: self._parse_json_query(),
            "JSON_VALUE": lambda self: self._parse_json_query(),
            "LISTAGG": lambda self: self._parse_string_agg(),
        }

        JSON_QUERY_OPTIONS: parser.OPTIONS_TYPE = {
            **dict.fromkeys(
                ("WITH", "WITHOUT"),
                (
                    ("WRAPPER"),
                    ("ARRAY", "WRAPPER"),
                    ("CONDITIONAL", "WRAPPER"),
                    ("CONDITIONAL", "ARRAY", "WRAPPED"),
                    ("UNCONDITIONAL", "WRAPPER"),
                    ("UNCONDITIONAL", "ARRAY", "WRAPPER"),
                ),
            ),
        }

        def _parse_json_query_quote(self) -> t.Optional[exp.JSONExtractQuote]:
            if not (
                self._match_text_seq("KEEP", "QUOTES") or self._match_text_seq("OMIT", "QUOTES")
            ):
                return None

            return self.expression(
                exp.JSONExtractQuote,
                option=self._tokens[self._index - 2].text.upper(),
                scalar=self._match_text_seq("ON", "SCALAR", "STRING"),
            )

        def _parse_json_query(self) -> exp.JSONExtract:
            return self.expression(
                exp.JSONExtract,
                this=self._parse_bitwise(),
                expression=self._match(TokenType.COMMA) and self._parse_bitwise(),
                option=self._parse_var_from_options(self.JSON_QUERY_OPTIONS, raise_unmatched=False),
                json_query=True,
                quote=self._parse_json_query_quote(),
                on_condition=self._parse_on_condition(),
            )

    class Generator(Presto.Generator):
        PROPERTIES_LOCATION = {
            **Presto.Generator.PROPERTIES_LOCATION,
            exp.LocationProperty: exp.Properties.Location.POST_WITH,
        }

        TRANSFORMS = {
            **Presto.Generator.TRANSFORMS,
            exp.ArraySum: lambda self,
            e: f"REDUCE({self.sql(e, 'this')}, 0, (acc, x) -> acc + x, acc -> acc)",
            exp.ArrayUniqueAgg: lambda self, e: f"ARRAY_AGG(DISTINCT {self.sql(e, 'this')})",
            exp.GroupConcat: lambda self, e: groupconcat_sql(self, e, on_overflow=True),
            exp.LocationProperty: lambda self, e: self.property_sql(e),
            exp.Merge: merge_without_target_sql,
            exp.TimeStrToTime: lambda self, e: timestrtotime_sql(self, e, include_precision=True),
            exp.Trim: trim_sql,
        }

        SUPPORTED_JSON_PATH_PARTS = {
            exp.JSONPathKey,
            exp.JSONPathRoot,
            exp.JSONPathSubscript,
        }

        def jsonextract_sql(self, expression: exp.JSONExtract) -> str:
            if not expression.args.get("json_query"):
                return super().jsonextract_sql(expression)

            json_path = self.sql(expression, "expression")
            option = self.sql(expression, "option")
            option = f" {option}" if option else ""

            quote = self.sql(expression, "quote")
            quote = f" {quote}" if quote else ""

            on_condition = self.sql(expression, "on_condition")
            on_condition = f" {on_condition}" if on_condition else ""

            return self.func(
                "JSON_QUERY",
                expression.this,
                json_path + option + quote + on_condition,
            )<|MERGE_RESOLUTION|>--- conflicted
+++ resolved
@@ -5,10 +5,7 @@
     merge_without_target_sql,
     trim_sql,
     timestrtotime_sql,
-<<<<<<< HEAD
-=======
     groupconcat_sql,
->>>>>>> b011ee2d
 )
 from sqlglot.dialects.presto import Presto
 from sqlglot.tokens import TokenType
