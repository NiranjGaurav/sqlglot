from __future__ import annotations

import typing as t

from sqlglot import exp
from sqlglot.dialects.dialect import (
    rename_func,
    unit_to_var,
    timestampdiff_sql,
    build_date_delta,
)
from sqlglot.dialects.hive import _build_with_ignore_nulls
from sqlglot.dialects.spark2 import Spark2, temporary_storage_provider, _build_as_cast
from sqlglot.helper import ensure_list, seq_get
from sqlglot.transforms import (
    ctas_with_tmp_tables_to_create_tmp_view,
    remove_unique_constraints,
    preprocess,
    move_partitioned_by_to_schema_columns,
)


def _build_datediff(args: t.List) -> exp.Expression:
    """
    Although Spark docs don't mention the "unit" argument, Spark3 added support for
    it at some point. Databricks also supports this variant (see below).

    For example, in spark-sql (v3.3.1):
    - SELECT DATEDIFF('2020-01-01', '2020-01-05') results in -4
    - SELECT DATEDIFF(day, '2020-01-01', '2020-01-05') results in 4

    See also:
    - https://docs.databricks.com/sql/language-manual/functions/datediff3.html
    - https://docs.databricks.com/sql/language-manual/functions/datediff.html
    """
    unit = None
    this = seq_get(args, 0)
    expression = seq_get(args, 1)

    if len(args) == 3:
        unit = exp.var(t.cast(exp.Expression, this).name)
        this = args[2]

    return exp.DateDiff(
        this=exp.TsOrDsToDate(this=this),
        expression=exp.TsOrDsToDate(this=expression),
        unit=unit,
    )


def _build_dateadd(args: t.List) -> exp.Expression:
    expression = seq_get(args, 1)

    if len(args) == 2:
        # DATE_ADD(startDate, numDays INTEGER)
        # https://docs.databricks.com/en/sql/language-manual/functions/date_add.html
        return exp.TsOrDsAdd(
            this=seq_get(args, 0), expression=expression, unit=exp.Literal.string("DAY")
        )

    # DATE_ADD / DATEADD / TIMESTAMPADD(unit, value integer, expr)
    # https://docs.databricks.com/en/sql/language-manual/functions/date_add3.html
    return exp.TimestampAdd(this=seq_get(args, 2), expression=expression, unit=seq_get(args, 0))


def _normalize_partition(e: exp.Expression) -> exp.Expression:
    """Normalize the expressions in PARTITION BY (<expression>, <expression>, ...)"""
    if isinstance(e, str):
        return exp.to_identifier(e)
    if isinstance(e, exp.Literal):
        return exp.to_identifier(e.name)
    return e


def _dateadd_sql(self: Spark.Generator, expression: exp.TsOrDsAdd | exp.TimestampAdd) -> str:
    if not expression.unit or (
        isinstance(expression, exp.TsOrDsAdd) and expression.text("unit").upper() == "DAY"
    ):
        # Coming from Hive/Spark2 DATE_ADD or roundtripping the 2-arg version of Spark3/DB
        return self.func("DATE_ADD", expression.this, expression.expression)

    this = self.func(
        "DATE_ADD",
        unit_to_var(expression),
        expression.expression,
        expression.this,
    )

    if isinstance(expression, exp.TsOrDsAdd):
        # The 3 arg version of DATE_ADD produces a timestamp in Spark3/DB but possibly not
        # in other dialects
        return_type = expression.return_type
        if not return_type.is_type(exp.DataType.Type.TIMESTAMP, exp.DataType.Type.DATETIME):
            this = f"CAST({this} AS {return_type})"

    return this


class Spark(Spark2):
    SUPPORTS_ORDER_BY_ALL = True

    class Tokenizer(Spark2.Tokenizer):
        STRING_ESCAPES_ALLOWED_IN_RAW_STRINGS = False

        RAW_STRINGS = [
            (prefix + q, q)
            for q in t.cast(t.List[str], Spark2.Tokenizer.QUOTES)
            for prefix in ("r", "R")
        ]

    class Parser(Spark2.Parser):
        FUNCTIONS = {
            **Spark2.Parser.FUNCTIONS,
            "ANY_VALUE": _build_with_ignore_nulls(exp.AnyValue),
            "ARRAY_INTERSECT": exp.ArrayIntersect.from_arg_list,
            "DATE_ADD": _build_dateadd,
            "DATEADD": _build_dateadd,
            "SPACE": exp.Space.from_arg_list,
            "TIMESTAMPADD": _build_dateadd,
            "TIMESTAMPDIFF": build_date_delta(exp.TimestampDiff),
            "DATEDIFF": _build_datediff,
            "DATE_DIFF": _build_datediff,
<<<<<<< HEAD
            "TYPEOF": lambda args: exp.TypeOf(this=seq_get(args, 0)),
=======
            "TYPEOF": lambda args: exp.TypeOf(
                this=seq_get(args, 0)
            ),
>>>>>>> 220284d7
            "TIMESTAMP_LTZ": _build_as_cast("TIMESTAMP_LTZ"),
            "TIMESTAMP_NTZ": _build_as_cast("TIMESTAMP_NTZ"),
            "TIMESTAMP_SECONDS": lambda args: exp.UnixToTime(
                this=seq_get(args, 0), scale=exp.Literal.string("seconds")
            ),
            "TRY_ELEMENT_AT": lambda args: exp.Bracket(
                this=seq_get(args, 0),
                expressions=ensure_list(seq_get(args, 1)),
                offset=1,
                safe=True,
            ),
        }

        def _parse_generated_as_identity(
            self,
        ) -> (
            exp.GeneratedAsIdentityColumnConstraint
            | exp.ComputedColumnConstraint
            | exp.GeneratedAsRowColumnConstraint
        ):
            this = super()._parse_generated_as_identity()
            if this.expression:
                return self.expression(exp.ComputedColumnConstraint, this=this.expression)
            return this

    class Generator(Spark2.Generator):
        SUPPORTS_TO_NUMBER = True
        PAD_FILL_PATTERN_IS_REQUIRED = False
        SUPPORTS_CONVERT_TIMEZONE = True
        SUPPORTS_MEDIAN = True
        SUPPORTS_UNIX_SECONDS = True

        TYPE_MAPPING = {
            **Spark2.Generator.TYPE_MAPPING,
            exp.DataType.Type.MONEY: "DECIMAL(15, 4)",
            exp.DataType.Type.SMALLMONEY: "DECIMAL(6, 4)",
            exp.DataType.Type.UUID: "STRING",
            exp.DataType.Type.TIMESTAMPLTZ: "TIMESTAMP_LTZ",
            exp.DataType.Type.TIMESTAMPNTZ: "TIMESTAMP_NTZ",
        }

        TRANSFORMS = {
            **Spark2.Generator.TRANSFORMS,
            exp.ArrayConstructCompact: lambda self, e: self.func(
                "ARRAY_COMPACT", self.func("ARRAY", *e.expressions)
            ),
            exp.Create: preprocess(
                [
                    remove_unique_constraints,
                    lambda e: ctas_with_tmp_tables_to_create_tmp_view(
                        e, temporary_storage_provider
                    ),
                    move_partitioned_by_to_schema_columns,
                ]
            ),
            exp.Encode: rename_func("ENCODE"),
            exp.PartitionedByProperty: lambda self,
            e: f"PARTITIONED BY {self.wrap(self.expressions(sqls=[_normalize_partition(e) for e in e.this.expressions], skip_first=True))}",
            exp.StartsWith: rename_func("STARTSWITH"),
            exp.TsOrDsAdd: _dateadd_sql,
            exp.TimestampAdd: _dateadd_sql,
            exp.DatetimeDiff: timestampdiff_sql,
            exp.TimestampDiff: timestampdiff_sql,
            exp.TryCast: lambda self, e: (
                self.trycast_sql(e) if e.args.get("safe") else self.cast_sql(e)
            ),
        }
        TRANSFORMS.pop(exp.AnyValue)
        TRANSFORMS.pop(exp.DateDiff)
        TRANSFORMS.pop(exp.Group)

        def bracket_sql(self, expression: exp.Bracket) -> str:
            if expression.args.get("safe"):
                key = seq_get(self.bracket_offset_expressions(expression, index_offset=1), 0)
                return self.func("TRY_ELEMENT_AT", expression.this, key)

            return super().bracket_sql(expression)

        def computedcolumnconstraint_sql(self, expression: exp.ComputedColumnConstraint) -> str:
            return f"GENERATED ALWAYS AS ({self.sql(expression, 'this')})"

        def anyvalue_sql(self, expression: exp.AnyValue) -> str:
            return self.function_fallback_sql(expression)

        def datediff_sql(self, expression: exp.DateDiff) -> str:
            end = self.sql(expression, "this")
            start = self.sql(expression, "expression")

            if expression.unit:
                return self.func("DATEDIFF", unit_to_var(expression), start, end)

            return self.func("DATEDIFF", end, start)<|MERGE_RESOLUTION|>--- conflicted
+++ resolved
@@ -120,13 +120,9 @@
             "TIMESTAMPDIFF": build_date_delta(exp.TimestampDiff),
             "DATEDIFF": _build_datediff,
             "DATE_DIFF": _build_datediff,
-<<<<<<< HEAD
-            "TYPEOF": lambda args: exp.TypeOf(this=seq_get(args, 0)),
-=======
             "TYPEOF": lambda args: exp.TypeOf(
                 this=seq_get(args, 0)
             ),
->>>>>>> 220284d7
             "TIMESTAMP_LTZ": _build_as_cast("TIMESTAMP_LTZ"),
             "TIMESTAMP_NTZ": _build_as_cast("TIMESTAMP_NTZ"),
             "TIMESTAMP_SECONDS": lambda args: exp.UnixToTime(
