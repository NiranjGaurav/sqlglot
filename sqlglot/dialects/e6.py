--- conflicted
+++ resolved
@@ -1953,17 +1953,9 @@
             else:
                 unix_timestamp_expr = self.func("TO_UNIX_TIMESTAMP", self.sql(time_expr))
 
-<<<<<<< HEAD
-            parent = expression.parent
-            if isinstance(parent, exp.Div) and parent.expression.this == '1000':
-                return f"{unix_timestamp_expr}"
-
-            return f"{self.sql(exp.Div(this=unix_timestamp_expr, expression=exp.Literal.number(1000)))}"
-=======
             if isinstance(expression.parent, (exp.UnixToTime, exp.UnixToStr)):
                 return f"{unix_timestamp_expr}"
             return f"{unix_timestamp_expr}/1000"
->>>>>>> a43f9025
 
         def lateral_sql(self, expression: exp.Lateral) -> str:
             expression.set("view", True)
