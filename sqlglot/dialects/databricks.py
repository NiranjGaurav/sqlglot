--- conflicted
+++ resolved
@@ -11,12 +11,9 @@
     build_date_delta,
     timestamptrunc_sql,
     build_formatted_time,
-<<<<<<< HEAD
+    groupconcat_sql,
     rename_func,
     trim_sql,
-=======
-    groupconcat_sql,
->>>>>>> 6ab6cf3e
 )
 from sqlglot.dialects.spark import Spark
 from sqlglot.tokens import TokenType
