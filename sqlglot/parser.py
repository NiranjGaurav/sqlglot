--- conflicted
+++ resolved
@@ -5185,13 +5185,6 @@
                 )
                 if not func_or_ident:
                     return None
-<<<<<<< HEAD
-                expressions = self._parse_csv(
-                    lambda: self._parse_types(
-                        check_func=check_func,
-                        schema=schema,
-                        allow_identifiers=allow_identifiers,
-=======
                 expressions = [func_or_ident]
                 if self._match(TokenType.COMMA):
                     expressions.extend(
@@ -5202,7 +5195,6 @@
                                 allow_identifiers=allow_identifiers,
                             )
                         )
->>>>>>> b011ee2d
                     )
             else:
                 expressions = self._parse_csv(self._parse_type_size)
@@ -6850,9 +6842,7 @@
         if self._match_pair(TokenType.FILTER, TokenType.L_PAREN):
             self._match(TokenType.WHERE)
             this = self.expression(
-                exp.Filter,
-                this=this,
-                expression=self._parse_where(skip_where_token=True),
+                exp.Filter, this=this, expression=self._parse_where(skip_where_token=True)
             )
             self._match_r_paren()
 
