from __future__ import annotations

import logging
import re
import typing as t
from collections import defaultdict
from functools import reduce, wraps

from sqlglot import exp
from sqlglot.errors import ErrorLevel, UnsupportedError, concat_messages
from sqlglot.helper import apply_index_offset, csv, name_sequence, seq_get
from sqlglot.jsonpath import ALL_JSON_PATH_PARTS, JSON_PATH_PART_TRANSFORMS
from sqlglot.time import format_time
from sqlglot.tokens import TokenType

if t.TYPE_CHECKING:
    from sqlglot._typing import E
    from sqlglot.dialects.dialect import DialectType

    G = t.TypeVar("G", bound="Generator")
    GeneratorMethod = t.Callable[[G, E], str]

logger = logging.getLogger("sqlglot")

ESCAPED_UNICODE_RE = re.compile(r"\\(\d+)")
UNSUPPORTED_TEMPLATE = "Argument '{}' is not supported for expression '{}' when targeting {}."


def unsupported_args(
    *args: t.Union[str, t.Tuple[str, str]],
) -> t.Callable[[GeneratorMethod], GeneratorMethod]:
    """
    Decorator that can be used to mark certain args of an `Expression` subclass as unsupported.
    It expects a sequence of argument names or pairs of the form (argument_name, diagnostic_msg).
    """
    diagnostic_by_arg: t.Dict[str, t.Optional[str]] = {}
    for arg in args:
        if isinstance(arg, str):
            diagnostic_by_arg[arg] = None
        else:
            diagnostic_by_arg[arg[0]] = arg[1]

    def decorator(func: GeneratorMethod) -> GeneratorMethod:
        @wraps(func)
        def _func(generator: G, expression: E) -> str:
            expression_name = expression.__class__.__name__
            dialect_name = generator.dialect.__class__.__name__

            for arg_name, diagnostic in diagnostic_by_arg.items():
                if expression.args.get(arg_name):
                    diagnostic = diagnostic or UNSUPPORTED_TEMPLATE.format(
                        arg_name, expression_name, dialect_name
                    )
                    generator.unsupported(diagnostic)

            return func(generator, expression)

        return _func

    return decorator


class _Generator(type):
    def __new__(cls, clsname, bases, attrs):
        klass = super().__new__(cls, clsname, bases, attrs)

        # Remove transforms that correspond to unsupported JSONPathPart expressions
        for part in ALL_JSON_PATH_PARTS - klass.SUPPORTED_JSON_PATH_PARTS:
            klass.TRANSFORMS.pop(part, None)

        return klass


class Generator(metaclass=_Generator):
    """
    Generator converts a given syntax tree to the corresponding SQL string.

    Args:
        pretty: Whether to format the produced SQL string.
            Default: False.
        identify: Determines when an identifier should be quoted. Possible values are:
            False (default): Never quote, except in cases where it's mandatory by the dialect.
            True or 'always': Always quote.
            'safe': Only quote identifiers that are case insensitive.
        normalize: Whether to normalize identifiers to lowercase.
            Default: False.
        pad: The pad size in a formatted string. For example, this affects the indentation of
            a projection in a query, relative to its nesting level.
            Default: 2.
        indent: The indentation size in a formatted string. For example, this affects the
            indentation of subqueries and filters under a `WHERE` clause.
            Default: 2.
        normalize_functions: How to normalize function names. Possible values are:
            "upper" or True (default): Convert names to uppercase.
            "lower": Convert names to lowercase.
            False: Disables function name normalization.
        unsupported_level: Determines the generator's behavior when it encounters unsupported expressions.
            Default ErrorLevel.WARN.
        max_unsupported: Maximum number of unsupported messages to include in a raised UnsupportedError.
            This is only relevant if unsupported_level is ErrorLevel.RAISE.
            Default: 3
        leading_comma: Whether the comma is leading or trailing in select expressions.
            This is only relevant when generating in pretty mode.
            Default: False
        max_text_width: The max number of characters in a segment before creating new lines in pretty mode.
            The default is on the smaller end because the length only represents a segment and not the true
            line length.
            Default: 80
        comments: Whether to preserve comments in the output SQL code.
            Default: True
    """

    TRANSFORMS: t.Dict[t.Type[exp.Expression], t.Callable[..., str]] = {
        **JSON_PATH_PART_TRANSFORMS,
        exp.AllowedValuesProperty: lambda self,
        e: f"ALLOWED_VALUES {self.expressions(e, flat=True)}",
        exp.ArrayContainsAll: lambda self, e: self.binary(e, "@>"),
        exp.ArrayOverlaps: lambda self, e: self.binary(e, "&&"),
        exp.AutoRefreshProperty: lambda self, e: f"AUTO REFRESH {self.sql(e, 'this')}",
        exp.BackupProperty: lambda self, e: f"BACKUP {self.sql(e, 'this')}",
        exp.CaseSpecificColumnConstraint: lambda _,
        e: f"{'NOT ' if e.args.get('not_') else ''}CASESPECIFIC",
        exp.CharacterSetColumnConstraint: lambda self, e: f"CHARACTER SET {self.sql(e, 'this')}",
        exp.CharacterSetProperty: lambda self,
        e: f"{'DEFAULT ' if e.args.get('default') else ''}CHARACTER SET={self.sql(e, 'this')}",
        exp.ClusteredColumnConstraint: lambda self,
        e: f"CLUSTERED ({self.expressions(e, 'this', indent=False)})",
        exp.CollateColumnConstraint: lambda self, e: f"COLLATE {self.sql(e, 'this')}",
        exp.CommentColumnConstraint: lambda self, e: f"COMMENT {self.sql(e, 'this')}",
        exp.ConnectByRoot: lambda self, e: f"CONNECT_BY_ROOT {self.sql(e, 'this')}",
        exp.CopyGrantsProperty: lambda *_: "COPY GRANTS",
        exp.DateFormatColumnConstraint: lambda self, e: f"FORMAT {self.sql(e, 'this')}",
        exp.DefaultColumnConstraint: lambda self, e: f"DEFAULT {self.sql(e, 'this')}",
        exp.DynamicProperty: lambda *_: "DYNAMIC",
        exp.EmptyProperty: lambda *_: "EMPTY",
        exp.EncodeColumnConstraint: lambda self, e: f"ENCODE {self.sql(e, 'this')}",
        exp.EphemeralColumnConstraint: lambda self,
        e: f"EPHEMERAL{(' ' + self.sql(e, 'this')) if e.this else ''}",
        exp.ExcludeColumnConstraint: lambda self, e: f"EXCLUDE {self.sql(e, 'this').lstrip()}",
        exp.ExecuteAsProperty: lambda self, e: self.naked_property(e),
        exp.Except: lambda self, e: self.set_operations(e),
        exp.ExternalProperty: lambda *_: "EXTERNAL",
        exp.GlobalProperty: lambda *_: "GLOBAL",
        exp.HeapProperty: lambda *_: "HEAP",
        exp.IcebergProperty: lambda *_: "ICEBERG",
        exp.InheritsProperty: lambda self, e: f"INHERITS ({self.expressions(e, flat=True)})",
        exp.InlineLengthColumnConstraint: lambda self, e: f"INLINE LENGTH {self.sql(e, 'this')}",
        exp.InputModelProperty: lambda self, e: f"INPUT{self.sql(e, 'this')}",
        exp.Intersect: lambda self, e: self.set_operations(e),
        exp.IntervalSpan: lambda self, e: f"{self.sql(e, 'this')} TO {self.sql(e, 'expression')}",
        exp.Int64: lambda self, e: self.sql(exp.cast(e.this, exp.DataType.Type.BIGINT)),
        exp.LanguageProperty: lambda self, e: self.naked_property(e),
        exp.LocationProperty: lambda self, e: self.naked_property(e),
        exp.LogProperty: lambda _, e: f"{'NO ' if e.args.get('no') else ''}LOG",
        exp.MaterializedProperty: lambda *_: "MATERIALIZED",
        exp.NonClusteredColumnConstraint: lambda self,
        e: f"NONCLUSTERED ({self.expressions(e, 'this', indent=False)})",
        exp.NoPrimaryIndexProperty: lambda *_: "NO PRIMARY INDEX",
        exp.NotForReplicationColumnConstraint: lambda *_: "NOT FOR REPLICATION",
        exp.OnCommitProperty: lambda _,
        e: f"ON COMMIT {'DELETE' if e.args.get('delete') else 'PRESERVE'} ROWS",
        exp.OnProperty: lambda self, e: f"ON {self.sql(e, 'this')}",
        exp.OnUpdateColumnConstraint: lambda self, e: f"ON UPDATE {self.sql(e, 'this')}",
        exp.Operator: lambda self, e: self.binary(e, ""),  # The operator is produced in `binary`
        exp.OutputModelProperty: lambda self, e: f"OUTPUT{self.sql(e, 'this')}",
        exp.PathColumnConstraint: lambda self, e: f"PATH {self.sql(e, 'this')}",
        exp.PivotAny: lambda self, e: f"ANY{self.sql(e, 'this')}",
        exp.ProjectionPolicyColumnConstraint: lambda self,
        e: f"PROJECTION POLICY {self.sql(e, 'this')}",
        exp.RemoteWithConnectionModelProperty: lambda self,
        e: f"REMOTE WITH CONNECTION {self.sql(e, 'this')}",
        exp.ReturnsProperty: lambda self, e: (
            "RETURNS NULL ON NULL INPUT" if e.args.get("null") else self.naked_property(e)
        ),
        exp.SampleProperty: lambda self, e: f"SAMPLE BY {self.sql(e, 'this')}",
        exp.SecureProperty: lambda *_: "SECURE",
        exp.SecurityProperty: lambda self, e: f"SECURITY {self.sql(e, 'this')}",
        exp.SetConfigProperty: lambda self, e: self.sql(e, "this"),
        exp.SetProperty: lambda _, e: f"{'MULTI' if e.args.get('multi') else ''}SET",
        exp.SettingsProperty: lambda self, e: f"SETTINGS{self.seg('')}{(self.expressions(e))}",
        exp.SharingProperty: lambda self, e: f"SHARING={self.sql(e, 'this')}",
        exp.SqlReadWriteProperty: lambda _, e: e.name,
        exp.SqlSecurityProperty: lambda _,
        e: f"SQL SECURITY {'DEFINER' if e.args.get('definer') else 'INVOKER'}",
        exp.StabilityProperty: lambda _, e: e.name,
        exp.Stream: lambda self, e: f"STREAM {self.sql(e, 'this')}",
        exp.StreamingTableProperty: lambda *_: "STREAMING",
        exp.StrictProperty: lambda *_: "STRICT",
        exp.SwapTable: lambda self, e: f"SWAP WITH {self.sql(e, 'this')}",
        exp.TemporaryProperty: lambda *_: "TEMPORARY",
        exp.Tags: lambda self, e: f"TAG ({self.expressions(e, flat=True)})",
        exp.TitleColumnConstraint: lambda self, e: f"TITLE {self.sql(e, 'this')}",
        exp.ToMap: lambda self, e: f"MAP {self.sql(e, 'this')}",
        exp.ToTableProperty: lambda self, e: f"TO {self.sql(e.this)}",
        exp.TransformModelProperty: lambda self, e: self.func("TRANSFORM", *e.expressions),
        exp.TransientProperty: lambda *_: "TRANSIENT",
        exp.Union: lambda self, e: self.set_operations(e),
        exp.UnloggedProperty: lambda *_: "UNLOGGED",
        exp.Uuid: lambda *_: "UUID()",
        exp.UppercaseColumnConstraint: lambda *_: "UPPERCASE",
        exp.VarMap: lambda self, e: self.func("MAP", e.args["keys"], e.args["values"]),
        exp.ViewAttributeProperty: lambda self, e: f"WITH {self.sql(e, 'this')}",
        exp.VolatileProperty: lambda *_: "VOLATILE",
        exp.WithJournalTableProperty: lambda self, e: f"WITH JOURNAL TABLE={self.sql(e, 'this')}",
        exp.WithProcedureOptions: lambda self, e: f"WITH {self.expressions(e, flat=True)}",
        exp.WithSchemaBindingProperty: lambda self, e: f"WITH SCHEMA {self.sql(e, 'this')}",
        exp.WithOperator: lambda self, e: f"{self.sql(e, 'this')} WITH {self.sql(e, 'op')}",
    }

    # Whether null ordering is supported in order by
    # True: Full Support, None: No support, False: No support for certain cases
    # such as window specifications, aggregate functions etc
    NULL_ORDERING_SUPPORTED: t.Optional[bool] = True

    # Whether ignore nulls is inside the agg or outside.
    # FIRST(x IGNORE NULLS) OVER vs FIRST (x) IGNORE NULLS OVER
    IGNORE_NULLS_IN_FUNC = False

    # Whether locking reads (i.e. SELECT ... FOR UPDATE/SHARE) are supported
    LOCKING_READS_SUPPORTED = False

    # Whether the EXCEPT and INTERSECT operations can return duplicates
    EXCEPT_INTERSECT_SUPPORT_ALL_CLAUSE = True

    # Wrap derived values in parens, usually standard but spark doesn't support it
    WRAP_DERIVED_VALUES = True

    # Whether create function uses an AS before the RETURN
    CREATE_FUNCTION_RETURN_AS = True

    # Whether MERGE ... WHEN MATCHED BY SOURCE is allowed
    MATCHED_BY_SOURCE = True

    # Whether the INTERVAL expression works only with values like '1 day'
    SINGLE_STRING_INTERVAL = False

    # Whether the plural form of date parts like day (i.e. "days") is supported in INTERVALs
    INTERVAL_ALLOWS_PLURAL_FORM = True

    # Whether limit and fetch are supported (possible values: "ALL", "LIMIT", "FETCH")
    LIMIT_FETCH = "ALL"

    # Whether limit and fetch allows expresions or just limits
    LIMIT_ONLY_LITERALS = False

    # Whether a table is allowed to be renamed with a db
    RENAME_TABLE_WITH_DB = True

    # The separator for grouping sets and rollups
    GROUPINGS_SEP = ","

    # The string used for creating an index on a table
    INDEX_ON = "ON"

    # Whether join hints should be generated
    JOIN_HINTS = True

    # Whether table hints should be generated
    TABLE_HINTS = True

    # Whether query hints should be generated
    QUERY_HINTS = True

    # What kind of separator to use for query hints
    QUERY_HINT_SEP = ", "

    # Whether comparing against booleans (e.g. x IS TRUE) is supported
    IS_BOOL_ALLOWED = True

    # Whether to include the "SET" keyword in the "INSERT ... ON DUPLICATE KEY UPDATE" statement
    DUPLICATE_KEY_UPDATE_WITH_SET = True

    # Whether to generate the limit as TOP <value> instead of LIMIT <value>
    LIMIT_IS_TOP = False

    # Whether to generate INSERT INTO ... RETURNING or INSERT INTO RETURNING ...
    RETURNING_END = True

    # Whether to generate an unquoted value for EXTRACT's date part argument
    EXTRACT_ALLOWS_QUOTES = True

    # Whether TIMETZ / TIMESTAMPTZ will be generated using the "WITH TIME ZONE" syntax
    TZ_TO_WITH_TIME_ZONE = False

    # Whether the NVL2 function is supported
    NVL2_SUPPORTED = True

    # https://cloud.google.com/bigquery/docs/reference/standard-sql/query-syntax
    SELECT_KINDS: t.Tuple[str, ...] = ("STRUCT", "VALUE")

    # Whether VALUES statements can be used as derived tables.
    # MySQL 5 and Redshift do not allow this, so when False, it will convert
    # SELECT * VALUES into SELECT UNION
    VALUES_AS_TABLE = True

    # Whether the word COLUMN is included when adding a column with ALTER TABLE
    ALTER_TABLE_INCLUDE_COLUMN_KEYWORD = True

    # UNNEST WITH ORDINALITY (presto) instead of UNNEST WITH OFFSET (bigquery)
    UNNEST_WITH_ORDINALITY = True

    # Whether FILTER (WHERE cond) can be used for conditional aggregation
    AGGREGATE_FILTER_SUPPORTED = True

    # Whether JOIN sides (LEFT, RIGHT) are supported in conjunction with SEMI/ANTI join kinds
    SEMI_ANTI_JOIN_WITH_SIDE = True

    # Whether to include the type of a computed column in the CREATE DDL
    COMPUTED_COLUMN_WITH_TYPE = True

    # Whether CREATE TABLE .. COPY .. is supported. False means we'll generate CLONE instead of COPY
    SUPPORTS_TABLE_COPY = True

    # Whether parentheses are required around the table sample's expression
    TABLESAMPLE_REQUIRES_PARENS = True

    # Whether a table sample clause's size needs to be followed by the ROWS keyword
    TABLESAMPLE_SIZE_IS_ROWS = True

    # The keyword(s) to use when generating a sample clause
    TABLESAMPLE_KEYWORDS = "TABLESAMPLE"

    # Whether the TABLESAMPLE clause supports a method name, like BERNOULLI
    TABLESAMPLE_WITH_METHOD = True

    # The keyword to use when specifying the seed of a sample clause
    TABLESAMPLE_SEED_KEYWORD = "SEED"

    # Whether COLLATE is a function instead of a binary operator
    COLLATE_IS_FUNC = False

    # Whether data types support additional specifiers like e.g. CHAR or BYTE (oracle)
    DATA_TYPE_SPECIFIERS_ALLOWED = False

    # Whether conditions require booleans WHERE x = 0 vs WHERE x
    ENSURE_BOOLS = False

    # Whether the "RECURSIVE" keyword is required when defining recursive CTEs
    CTE_RECURSIVE_KEYWORD_REQUIRED = True

    # Whether CONCAT requires >1 arguments
    SUPPORTS_SINGLE_ARG_CONCAT = True

    # Whether LAST_DAY function supports a date part argument
    LAST_DAY_SUPPORTS_DATE_PART = True

    # Whether named columns are allowed in table aliases
    SUPPORTS_TABLE_ALIAS_COLUMNS = True

    # Whether UNPIVOT aliases are Identifiers (False means they're Literals)
    UNPIVOT_ALIASES_ARE_IDENTIFIERS = True

    # What delimiter to use for separating JSON key/value pairs
    JSON_KEY_VALUE_PAIR_SEP = ":"

    # INSERT OVERWRITE TABLE x override
    INSERT_OVERWRITE = " OVERWRITE TABLE"

    # Whether the SELECT .. INTO syntax is used instead of CTAS
    SUPPORTS_SELECT_INTO = False

    # Whether UNLOGGED tables can be created
    SUPPORTS_UNLOGGED_TABLES = False

    # Whether the CREATE TABLE LIKE statement is supported
    SUPPORTS_CREATE_TABLE_LIKE = True

    # Whether the LikeProperty needs to be specified inside of the schema clause
    LIKE_PROPERTY_INSIDE_SCHEMA = False

    # Whether DISTINCT can be followed by multiple args in an AggFunc. If not, it will be
    # transpiled into a series of CASE-WHEN-ELSE, ultimately using a tuple conseisting of the args
    MULTI_ARG_DISTINCT = True

    # Whether the JSON extraction operators expect a value of type JSON
    JSON_TYPE_REQUIRED_FOR_EXTRACTION = False

    # Whether bracketed keys like ["foo"] are supported in JSON paths
    JSON_PATH_BRACKETED_KEY_SUPPORTED = True

    # Whether to escape keys using single quotes in JSON paths
    JSON_PATH_SINGLE_QUOTE_ESCAPE = False

    # The JSONPathPart expressions supported by this dialect
    SUPPORTED_JSON_PATH_PARTS = ALL_JSON_PATH_PARTS.copy()

    # Whether any(f(x) for x in array) can be implemented by this dialect
    CAN_IMPLEMENT_ARRAY_ANY = False

    # Whether the function TO_NUMBER is supported
    SUPPORTS_TO_NUMBER = True

    # Whether or not set op modifiers apply to the outer set op or select.
    # SELECT * FROM x UNION SELECT * FROM y LIMIT 1
    # True means limit 1 happens after the set op, False means it it happens on y.
    SET_OP_MODIFIERS = True

    # Whether parameters from COPY statement are wrapped in parentheses
    COPY_PARAMS_ARE_WRAPPED = True

    # Whether values of params are set with "=" token or empty space
    COPY_PARAMS_EQ_REQUIRED = False

    # Whether COPY statement has INTO keyword
    COPY_HAS_INTO_KEYWORD = True

    # Whether the conditional TRY(expression) function is supported
    TRY_SUPPORTED = True

    # Whether the UESCAPE syntax in unicode strings is supported
    SUPPORTS_UESCAPE = True

    # The keyword to use when generating a star projection with excluded columns
    STAR_EXCEPT = "EXCEPT"

    # The HEX function name
    HEX_FUNC = "HEX"

    # The keywords to use when prefixing & separating WITH based properties
    WITH_PROPERTIES_PREFIX = "WITH"

    # Whether to quote the generated expression of exp.JsonPath
    QUOTE_JSON_PATH = True

    # Whether the text pattern/fill (3rd) parameter of RPAD()/LPAD() is optional (defaults to space)
    PAD_FILL_PATTERN_IS_REQUIRED = False

    # Whether a projection can explode into multiple rows, e.g. by unnesting an array.
    SUPPORTS_EXPLODING_PROJECTIONS = True

    # Whether ARRAY_CONCAT can be generated with varlen args or if it should be reduced to 2-arg version
    ARRAY_CONCAT_IS_VAR_LEN = True

    # Whether CONVERT_TIMEZONE() is supported; if not, it will be generated as exp.AtTimeZone
    SUPPORTS_CONVERT_TIMEZONE = False

    # Whether MEDIAN(expr) is supported; if not, it will be generated as PERCENTILE_CONT(expr, 0.5)
    SUPPORTS_MEDIAN = True

    # Whether UNIX_SECONDS(timestamp) is supported
    SUPPORTS_UNIX_SECONDS = False

    # The name to generate for the JSONPath expression. If `None`, only `this` will be generated
    PARSE_JSON_NAME: t.Optional[str] = "PARSE_JSON"

    # The function name of the exp.ArraySize expression
    ARRAY_SIZE_NAME: str = "ARRAY_LENGTH"

    # Whether exp.ArraySize should generate the dimension arg too (valid for Postgres & DuckDB)
    # None -> Doesn't support it at all
    # False (DuckDB) -> Has backwards-compatible support, but preferably generated without
    # True (Postgres) -> Explicitly requires it
    ARRAY_SIZE_DIM_REQUIRED: t.Optional[bool] = None

    TYPE_MAPPING = {
        exp.DataType.Type.DATETIME2: "TIMESTAMP",
        exp.DataType.Type.NCHAR: "CHAR",
        exp.DataType.Type.NVARCHAR: "VARCHAR",
        exp.DataType.Type.MEDIUMTEXT: "TEXT",
        exp.DataType.Type.LONGTEXT: "TEXT",
        exp.DataType.Type.TINYTEXT: "TEXT",
        exp.DataType.Type.MEDIUMBLOB: "BLOB",
        exp.DataType.Type.LONGBLOB: "BLOB",
        exp.DataType.Type.TINYBLOB: "BLOB",
        exp.DataType.Type.INET: "INET",
        exp.DataType.Type.ROWVERSION: "VARBINARY",
        exp.DataType.Type.SMALLDATETIME: "TIMESTAMP",
    }

    TIME_PART_SINGULARS = {
        "MICROSECONDS": "MICROSECOND",
        "SECONDS": "SECOND",
        "MINUTES": "MINUTE",
        "HOURS": "HOUR",
        "DAYS": "DAY",
        "WEEKS": "WEEK",
        "MONTHS": "MONTH",
        "QUARTERS": "QUARTER",
        "YEARS": "YEAR",
    }

    AFTER_HAVING_MODIFIER_TRANSFORMS = {
        "cluster": lambda self, e: self.sql(e, "cluster"),
        "distribute": lambda self, e: self.sql(e, "distribute"),
        "sort": lambda self, e: self.sql(e, "sort"),
        "windows": lambda self, e: (
            self.seg("WINDOW ") + self.expressions(e, key="windows", flat=True)
            if e.args.get("windows")
            else ""
        ),
        "qualify": lambda self, e: self.sql(e, "qualify"),
    }

    TOKEN_MAPPING: t.Dict[TokenType, str] = {}

    STRUCT_DELIMITER = ("<", ">")

    PARAMETER_TOKEN = "@"
    NAMED_PLACEHOLDER_TOKEN = ":"

    EXPRESSION_PRECEDES_PROPERTIES_CREATABLES: t.Set[str] = set()

    PROPERTIES_LOCATION = {
        exp.AllowedValuesProperty: exp.Properties.Location.POST_SCHEMA,
        exp.AlgorithmProperty: exp.Properties.Location.POST_CREATE,
        exp.AutoIncrementProperty: exp.Properties.Location.POST_SCHEMA,
        exp.AutoRefreshProperty: exp.Properties.Location.POST_SCHEMA,
        exp.BackupProperty: exp.Properties.Location.POST_SCHEMA,
        exp.BlockCompressionProperty: exp.Properties.Location.POST_NAME,
        exp.CharacterSetProperty: exp.Properties.Location.POST_SCHEMA,
        exp.ChecksumProperty: exp.Properties.Location.POST_NAME,
        exp.CollateProperty: exp.Properties.Location.POST_SCHEMA,
        exp.CopyGrantsProperty: exp.Properties.Location.POST_SCHEMA,
        exp.Cluster: exp.Properties.Location.POST_SCHEMA,
        exp.ClusteredByProperty: exp.Properties.Location.POST_SCHEMA,
        exp.DistributedByProperty: exp.Properties.Location.POST_SCHEMA,
        exp.DuplicateKeyProperty: exp.Properties.Location.POST_SCHEMA,
        exp.DataBlocksizeProperty: exp.Properties.Location.POST_NAME,
        exp.DataDeletionProperty: exp.Properties.Location.POST_SCHEMA,
        exp.DefinerProperty: exp.Properties.Location.POST_CREATE,
        exp.DictRange: exp.Properties.Location.POST_SCHEMA,
        exp.DictProperty: exp.Properties.Location.POST_SCHEMA,
        exp.DynamicProperty: exp.Properties.Location.POST_CREATE,
        exp.DistKeyProperty: exp.Properties.Location.POST_SCHEMA,
        exp.DistStyleProperty: exp.Properties.Location.POST_SCHEMA,
        exp.EmptyProperty: exp.Properties.Location.POST_SCHEMA,
        exp.EncodeProperty: exp.Properties.Location.POST_EXPRESSION,
        exp.EngineProperty: exp.Properties.Location.POST_SCHEMA,
        exp.ExecuteAsProperty: exp.Properties.Location.POST_SCHEMA,
        exp.ExternalProperty: exp.Properties.Location.POST_CREATE,
        exp.FallbackProperty: exp.Properties.Location.POST_NAME,
        exp.FileFormatProperty: exp.Properties.Location.POST_WITH,
        exp.FreespaceProperty: exp.Properties.Location.POST_NAME,
        exp.GlobalProperty: exp.Properties.Location.POST_CREATE,
        exp.HeapProperty: exp.Properties.Location.POST_WITH,
        exp.InheritsProperty: exp.Properties.Location.POST_SCHEMA,
        exp.IcebergProperty: exp.Properties.Location.POST_CREATE,
        exp.IncludeProperty: exp.Properties.Location.POST_SCHEMA,
        exp.InputModelProperty: exp.Properties.Location.POST_SCHEMA,
        exp.IsolatedLoadingProperty: exp.Properties.Location.POST_NAME,
        exp.JournalProperty: exp.Properties.Location.POST_NAME,
        exp.LanguageProperty: exp.Properties.Location.POST_SCHEMA,
        exp.LikeProperty: exp.Properties.Location.POST_SCHEMA,
        exp.LocationProperty: exp.Properties.Location.POST_SCHEMA,
        exp.LockProperty: exp.Properties.Location.POST_SCHEMA,
        exp.LockingProperty: exp.Properties.Location.POST_ALIAS,
        exp.LogProperty: exp.Properties.Location.POST_NAME,
        exp.MaterializedProperty: exp.Properties.Location.POST_CREATE,
        exp.MergeBlockRatioProperty: exp.Properties.Location.POST_NAME,
        exp.NoPrimaryIndexProperty: exp.Properties.Location.POST_EXPRESSION,
        exp.OnProperty: exp.Properties.Location.POST_SCHEMA,
        exp.OnCommitProperty: exp.Properties.Location.POST_EXPRESSION,
        exp.Order: exp.Properties.Location.POST_SCHEMA,
        exp.OutputModelProperty: exp.Properties.Location.POST_SCHEMA,
        exp.PartitionedByProperty: exp.Properties.Location.POST_WITH,
        exp.PartitionedOfProperty: exp.Properties.Location.POST_SCHEMA,
        exp.PrimaryKey: exp.Properties.Location.POST_SCHEMA,
        exp.Property: exp.Properties.Location.POST_WITH,
        exp.RemoteWithConnectionModelProperty: exp.Properties.Location.POST_SCHEMA,
        exp.ReturnsProperty: exp.Properties.Location.POST_SCHEMA,
        exp.RowFormatProperty: exp.Properties.Location.POST_SCHEMA,
        exp.RowFormatDelimitedProperty: exp.Properties.Location.POST_SCHEMA,
        exp.RowFormatSerdeProperty: exp.Properties.Location.POST_SCHEMA,
        exp.SampleProperty: exp.Properties.Location.POST_SCHEMA,
        exp.SchemaCommentProperty: exp.Properties.Location.POST_SCHEMA,
        exp.SecureProperty: exp.Properties.Location.POST_CREATE,
        exp.SecurityProperty: exp.Properties.Location.POST_SCHEMA,
        exp.SerdeProperties: exp.Properties.Location.POST_SCHEMA,
        exp.Set: exp.Properties.Location.POST_SCHEMA,
        exp.SettingsProperty: exp.Properties.Location.POST_SCHEMA,
        exp.SetProperty: exp.Properties.Location.POST_CREATE,
        exp.SetConfigProperty: exp.Properties.Location.POST_SCHEMA,
        exp.SharingProperty: exp.Properties.Location.POST_EXPRESSION,
        exp.SequenceProperties: exp.Properties.Location.POST_EXPRESSION,
        exp.SortKeyProperty: exp.Properties.Location.POST_SCHEMA,
        exp.SqlReadWriteProperty: exp.Properties.Location.POST_SCHEMA,
        exp.SqlSecurityProperty: exp.Properties.Location.POST_CREATE,
        exp.StabilityProperty: exp.Properties.Location.POST_SCHEMA,
        exp.StreamingTableProperty: exp.Properties.Location.POST_CREATE,
        exp.StrictProperty: exp.Properties.Location.POST_SCHEMA,
        exp.Tags: exp.Properties.Location.POST_WITH,
        exp.TemporaryProperty: exp.Properties.Location.POST_CREATE,
        exp.ToTableProperty: exp.Properties.Location.POST_SCHEMA,
        exp.TransientProperty: exp.Properties.Location.POST_CREATE,
        exp.TransformModelProperty: exp.Properties.Location.POST_SCHEMA,
        exp.MergeTreeTTL: exp.Properties.Location.POST_SCHEMA,
        exp.UnloggedProperty: exp.Properties.Location.POST_CREATE,
        exp.ViewAttributeProperty: exp.Properties.Location.POST_SCHEMA,
        exp.VolatileProperty: exp.Properties.Location.POST_CREATE,
        exp.WithDataProperty: exp.Properties.Location.POST_EXPRESSION,
        exp.WithJournalTableProperty: exp.Properties.Location.POST_NAME,
        exp.WithProcedureOptions: exp.Properties.Location.POST_SCHEMA,
        exp.WithSchemaBindingProperty: exp.Properties.Location.POST_SCHEMA,
        exp.WithSystemVersioningProperty: exp.Properties.Location.POST_SCHEMA,
    }

    # Keywords that can't be used as unquoted identifier names
    RESERVED_KEYWORDS: t.Set[str] = set()

    # Expressions whose comments are separated from them for better formatting
    WITH_SEPARATED_COMMENTS: t.Tuple[t.Type[exp.Expression], ...] = (
        exp.Command,
        exp.Create,
        exp.Describe,
        exp.Delete,
        exp.Drop,
        exp.From,
        exp.Insert,
        exp.Join,
        exp.MultitableInserts,
        exp.Select,
        exp.SetOperation,
        exp.Update,
        exp.Where,
        exp.With,
    )

    # Expressions that should not have their comments generated in maybe_comment
    EXCLUDE_COMMENTS: t.Tuple[t.Type[exp.Expression], ...] = (
        exp.Binary,
        exp.SetOperation,
    )

    # Expressions that can remain unwrapped when appearing in the context of an INTERVAL
    UNWRAPPED_INTERVAL_VALUES: t.Tuple[t.Type[exp.Expression], ...] = (
        exp.Column,
        exp.Literal,
        exp.Neg,
        exp.Paren,
    )

    PARAMETERIZABLE_TEXT_TYPES = {
        exp.DataType.Type.NVARCHAR,
        exp.DataType.Type.VARCHAR,
        exp.DataType.Type.CHAR,
        exp.DataType.Type.NCHAR,
    }

    # Expressions that need to have all CTEs under them bubbled up to them
    EXPRESSIONS_WITHOUT_NESTED_CTES: t.Set[t.Type[exp.Expression]] = set()

    SENTINEL_LINE_BREAK = "__SQLGLOT__LB__"

    __slots__ = (
        "pretty",
        "identify",
        "normalize",
        "pad",
        "_indent",
        "normalize_functions",
        "unsupported_level",
        "max_unsupported",
        "leading_comma",
        "max_text_width",
        "comments",
        "dialect",
        "unsupported_messages",
        "_escaped_quote_end",
        "_escaped_identifier_end",
        "_next_name",
        "_identifier_start",
        "_identifier_end",
        "_quote_json_path_key_using_brackets",
<<<<<<< HEAD
        "from_dialect"
=======
        "from_dialect",
>>>>>>> 465a3ac5
    )

    def __init__(
        self,
        pretty: t.Optional[bool] = None,
        identify: str | bool = False,
        normalize: bool = False,
        pad: int = 2,
        indent: int = 2,
        normalize_functions: t.Optional[str | bool] = None,
        unsupported_level: ErrorLevel = ErrorLevel.WARN,
        max_unsupported: int = 3,
        leading_comma: bool = False,
        max_text_width: int = 80,
        comments: bool = True,
        dialect: DialectType = None,
        from_dialect: t.Optional[str] = None,
    ):
        import sqlglot
        from sqlglot.dialects import Dialect

        self.pretty = pretty if pretty is not None else sqlglot.pretty
        self.identify = identify
        self.normalize = normalize
        self.pad = pad
        self._indent = indent
        self.unsupported_level = unsupported_level
        self.max_unsupported = max_unsupported
        self.leading_comma = leading_comma
        self.max_text_width = max_text_width
        self.comments = comments
        self.dialect = Dialect.get_or_raise(dialect)
        self.from_dialect = from_dialect

        # This is both a Dialect property and a Generator argument, so we prioritize the latter
        self.normalize_functions = (
            self.dialect.NORMALIZE_FUNCTIONS if normalize_functions is None else normalize_functions
        )

        self.unsupported_messages: t.List[str] = []
        self._escaped_quote_end: str = (
            self.dialect.tokenizer_class.STRING_ESCAPES[0] + self.dialect.QUOTE_END
        )
        self._escaped_identifier_end = self.dialect.IDENTIFIER_END * 2

        self._next_name = name_sequence("_t")

        self._identifier_start = self.dialect.IDENTIFIER_START
        self._identifier_end = self.dialect.IDENTIFIER_END

        self._quote_json_path_key_using_brackets = True

    def generate(self, expression: exp.Expression, copy: bool = True) -> str:
        """
        Generates the SQL string corresponding to the given syntax tree.

        Args:
            expression: The syntax tree.
            copy: Whether to copy the expression. The generator performs mutations so
                it is safer to copy.

        Returns:
            The SQL string corresponding to `expression`.
        """
        if copy:
            expression = expression.copy()

        expression = self.preprocess(expression)

        self.unsupported_messages = []
        sql = self.sql(expression).strip()

        if self.pretty:
            sql = sql.replace(self.SENTINEL_LINE_BREAK, "\n")

        if self.unsupported_level == ErrorLevel.IGNORE:
            return sql

        if self.unsupported_level == ErrorLevel.WARN:
            for msg in self.unsupported_messages:
                logger.warning(msg)
        elif self.unsupported_level == ErrorLevel.RAISE and self.unsupported_messages:
            raise UnsupportedError(concat_messages(self.unsupported_messages, self.max_unsupported))

        return sql

    def preprocess(self, expression: exp.Expression) -> exp.Expression:
        """Apply generic preprocessing transformations to a given expression."""
        expression = self._move_ctes_to_top_level(expression)

        if self.ENSURE_BOOLS:
            from sqlglot.transforms import ensure_bools

            expression = ensure_bools(expression)

        return expression

    def _move_ctes_to_top_level(self, expression: E) -> E:
        if (
            not expression.parent
            and type(expression) in self.EXPRESSIONS_WITHOUT_NESTED_CTES
            and any(node.parent is not expression for node in expression.find_all(exp.With))
        ):
            from sqlglot.transforms import move_ctes_to_top_level

            expression = move_ctes_to_top_level(expression)
        # print(expression)
        # print("\n\n")

        return expression

    def unsupported(self, message: str) -> None:
        if self.unsupported_level == ErrorLevel.IMMEDIATE:
            raise UnsupportedError(message)
        self.unsupported_messages.append(message)

    def sep(self, sep: str = " ") -> str:
        return f"{sep.strip()}\n" if self.pretty else sep

    def seg(self, sql: str, sep: str = " ") -> str:
        return f"{self.sep(sep)}{sql}"

    def pad_comment(self, comment: str) -> str:
        comment = " " + comment if comment[0].strip() else comment
        comment = comment + " " if comment[-1].strip() else comment
        return comment

    def maybe_comment(
        self,
        sql: str,
        expression: t.Optional[exp.Expression] = None,
        comments: t.Optional[t.List[str]] = None,
        separated: bool = False,
    ) -> str:
        comments = (
            ((expression and expression.comments) if comments is None else comments)  # type: ignore
            if self.comments
            else None
        )

        if not comments or isinstance(expression, self.EXCLUDE_COMMENTS):
            return sql

        comments_sql = " ".join(
            f"/*{self.pad_comment(comment)}*/" for comment in comments if comment
        )

        if not comments_sql:
            return sql

        comments_sql = self._replace_line_breaks(comments_sql)

        if separated or isinstance(expression, self.WITH_SEPARATED_COMMENTS):
            return (
                f"{self.sep()}{comments_sql}{sql}"
                if not sql or sql[0].isspace()
                else f"{comments_sql}{self.sep()}{sql}"
            )

        return f"{sql} {comments_sql}"

    def wrap(self, expression: exp.Expression | str) -> str:
        this_sql = (
            self.sql(expression)
            if isinstance(expression, exp.UNWRAPPED_QUERIES)
            else self.sql(expression, "this")
        )
        if not this_sql:
            return "()"

        this_sql = self.indent(this_sql, level=1, pad=0)
        return f"({self.sep('')}{this_sql}{self.seg(')', sep='')}"

    def no_identify(self, func: t.Callable[..., str], *args, **kwargs) -> str:
        original = self.identify
        self.identify = False
        result = func(*args, **kwargs)
        self.identify = original
        return result

    def normalize_func(self, name: str) -> str:
        if self.normalize_functions == "upper" or self.normalize_functions is True:
            return name.upper()
        if self.normalize_functions == "lower":
            return name.lower()
        return name

    def indent(
        self,
        sql: str,
        level: int = 0,
        pad: t.Optional[int] = None,
        skip_first: bool = False,
        skip_last: bool = False,
    ) -> str:
        if not self.pretty or not sql:
            return sql

        pad = self.pad if pad is None else pad
        lines = sql.split("\n")

        return "\n".join(
            (
                line
                if (skip_first and i == 0) or (skip_last and i == len(lines) - 1)
                else f"{' ' * (level * self._indent + pad)}{line}"
            )
            for i, line in enumerate(lines)
        )

    def sql(
        self,
        expression: t.Optional[str | exp.Expression],
        key: t.Optional[str] = None,
        comment: bool = True,
    ) -> str:
        if not expression:
            return ""

        if isinstance(expression, str):
            return expression

        if key:
            value = expression.args.get(key)
            if value:
                return self.sql(value)
            return ""

        transform = self.TRANSFORMS.get(expression.__class__)

        if callable(transform):
            sql = transform(self, expression)
        elif isinstance(expression, exp.Expression):
            exp_handler_name = f"{expression.key}_sql"

            if hasattr(self, exp_handler_name):
                sql = getattr(self, exp_handler_name)(expression)
            elif isinstance(expression, exp.Func):
                sql = self.function_fallback_sql(expression)
            elif isinstance(expression, exp.Property):
                sql = self.property_sql(expression)
            else:
                raise ValueError(f"Unsupported expression type {expression.__class__.__name__}")
        else:
            raise ValueError(f"Expected an Expression. Received {type(expression)}: {expression}")

        return self.maybe_comment(sql, expression) if self.comments and comment else sql

    def uncache_sql(self, expression: exp.Uncache) -> str:
        table = self.sql(expression, "this")
        exists_sql = " IF EXISTS" if expression.args.get("exists") else ""
        return f"UNCACHE TABLE{exists_sql} {table}"

    def cache_sql(self, expression: exp.Cache) -> str:
        lazy = " LAZY" if expression.args.get("lazy") else ""
        table = self.sql(expression, "this")
        options = expression.args.get("options")
        options = f" OPTIONS({self.sql(options[0])} = {self.sql(options[1])})" if options else ""
        sql = self.sql(expression, "expression")
        sql = f" AS{self.sep()}{sql}" if sql else ""
        sql = f"CACHE{lazy} TABLE {table}{options}{sql}"
        return self.prepend_ctes(expression, sql)

    def characterset_sql(self, expression: exp.CharacterSet) -> str:
        if isinstance(expression.parent, exp.Cast):
            return f"CHAR CHARACTER SET {self.sql(expression, 'this')}"
        default = "DEFAULT " if expression.args.get("default") else ""
        return f"{default}CHARACTER SET={self.sql(expression, 'this')}"

    def column_parts(self, expression: exp.Column) -> str:
        return ".".join(
            self.sql(part)
            for part in (
                expression.args.get("catalog"),
                expression.args.get("db"),
                expression.args.get("table"),
                expression.args.get("this"),
            )
            if part
        )

    def column_sql(self, expression: exp.Column) -> str:
        join_mark = " (+)" if expression.args.get("join_mark") else ""

        if join_mark and not self.dialect.SUPPORTS_COLUMN_JOIN_MARKS:
            join_mark = ""
            self.unsupported("Outer join syntax using the (+) operator is not supported.")

        return f"{self.column_parts(expression)}{join_mark}"

    def columnposition_sql(self, expression: exp.ColumnPosition) -> str:
        this = self.sql(expression, "this")
        this = f" {this}" if this else ""
        position = self.sql(expression, "position")
        return f"{position}{this}"

    def columndef_sql(self, expression: exp.ColumnDef, sep: str = " ") -> str:
        column = self.sql(expression, "this")
        kind = self.sql(expression, "kind")
        constraints = self.expressions(expression, key="constraints", sep=" ", flat=True)
        exists = "IF NOT EXISTS " if expression.args.get("exists") else ""
        kind = f"{sep}{kind}" if kind else ""
        constraints = f" {constraints}" if constraints else ""
        position = self.sql(expression, "position")
        position = f" {position}" if position else ""

        if expression.find(exp.ComputedColumnConstraint) and not self.COMPUTED_COLUMN_WITH_TYPE:
            kind = ""

        return f"{exists}{column}{kind}{constraints}{position}"

    def columnconstraint_sql(self, expression: exp.ColumnConstraint) -> str:
        this = self.sql(expression, "this")
        kind_sql = self.sql(expression, "kind").strip()
        return f"CONSTRAINT {this} {kind_sql}" if this else kind_sql

    def computedcolumnconstraint_sql(self, expression: exp.ComputedColumnConstraint) -> str:
        this = self.sql(expression, "this")
        if expression.args.get("not_null"):
            persisted = " PERSISTED NOT NULL"
        elif expression.args.get("persisted"):
            persisted = " PERSISTED"
        else:
            persisted = ""
        return f"AS {this}{persisted}"

    def autoincrementcolumnconstraint_sql(self, _) -> str:
        return self.token_sql(TokenType.AUTO_INCREMENT)

    def compresscolumnconstraint_sql(self, expression: exp.CompressColumnConstraint) -> str:
        if isinstance(expression.this, list):
            this = self.wrap(self.expressions(expression, key="this", flat=True))
        else:
            this = self.sql(expression, "this")

        return f"COMPRESS {this}"

    def generatedasidentitycolumnconstraint_sql(
        self, expression: exp.GeneratedAsIdentityColumnConstraint
    ) -> str:
        this = ""
        if expression.this is not None:
            on_null = " ON NULL" if expression.args.get("on_null") else ""
            this = " ALWAYS" if expression.this else f" BY DEFAULT{on_null}"

        start = expression.args.get("start")
        start = f"START WITH {start}" if start else ""
        increment = expression.args.get("increment")
        increment = f" INCREMENT BY {increment}" if increment else ""
        minvalue = expression.args.get("minvalue")
        minvalue = f" MINVALUE {minvalue}" if minvalue else ""
        maxvalue = expression.args.get("maxvalue")
        maxvalue = f" MAXVALUE {maxvalue}" if maxvalue else ""
        cycle = expression.args.get("cycle")
        cycle_sql = ""

        if cycle is not None:
            cycle_sql = f"{' NO' if not cycle else ''} CYCLE"
            cycle_sql = cycle_sql.strip() if not start and not increment else cycle_sql

        sequence_opts = ""
        if start or increment or cycle_sql:
            sequence_opts = f"{start}{increment}{minvalue}{maxvalue}{cycle_sql}"
            sequence_opts = f" ({sequence_opts.strip()})"

        expr = self.sql(expression, "expression")
        expr = f"({expr})" if expr else "IDENTITY"

        return f"GENERATED{this} AS {expr}{sequence_opts}"

    def generatedasrowcolumnconstraint_sql(
        self, expression: exp.GeneratedAsRowColumnConstraint
    ) -> str:
        start = "START" if expression.args.get("start") else "END"
        hidden = " HIDDEN" if expression.args.get("hidden") else ""
        return f"GENERATED ALWAYS AS ROW {start}{hidden}"

    def periodforsystemtimeconstraint_sql(
        self, expression: exp.PeriodForSystemTimeConstraint
    ) -> str:
        return f"PERIOD FOR SYSTEM_TIME ({self.sql(expression, 'this')}, {self.sql(expression, 'expression')})"

    def notnullcolumnconstraint_sql(self, expression: exp.NotNullColumnConstraint) -> str:
        return f"{'' if expression.args.get('allow_null') else 'NOT '}NULL"

    def transformcolumnconstraint_sql(self, expression: exp.TransformColumnConstraint) -> str:
        return f"AS {self.sql(expression, 'this')}"

    def primarykeycolumnconstraint_sql(self, expression: exp.PrimaryKeyColumnConstraint) -> str:
        desc = expression.args.get("desc")
        if desc is not None:
            return f"PRIMARY KEY{' DESC' if desc else ' ASC'}"
        return "PRIMARY KEY"

    def uniquecolumnconstraint_sql(self, expression: exp.UniqueColumnConstraint) -> str:
        this = self.sql(expression, "this")
        this = f" {this}" if this else ""
        index_type = expression.args.get("index_type")
        index_type = f" USING {index_type}" if index_type else ""
        on_conflict = self.sql(expression, "on_conflict")
        on_conflict = f" {on_conflict}" if on_conflict else ""
        nulls_sql = " NULLS NOT DISTINCT" if expression.args.get("nulls") else ""
        return f"UNIQUE{nulls_sql}{this}{index_type}{on_conflict}"

    def createable_sql(self, expression: exp.Create, locations: t.DefaultDict) -> str:
        return self.sql(expression, "this")

    def create_sql(self, expression: exp.Create) -> str:
        kind = self.sql(expression, "kind")
        kind = self.dialect.INVERSE_CREATABLE_KIND_MAPPING.get(kind) or kind
        properties = expression.args.get("properties")
        properties_locs = self.locate_properties(properties) if properties else defaultdict()

        this = self.createable_sql(expression, properties_locs)

        properties_sql = ""
        if properties_locs.get(exp.Properties.Location.POST_SCHEMA) or properties_locs.get(
            exp.Properties.Location.POST_WITH
        ):
            properties_sql = self.sql(
                exp.Properties(
                    expressions=[
                        *properties_locs[exp.Properties.Location.POST_SCHEMA],
                        *properties_locs[exp.Properties.Location.POST_WITH],
                    ]
                )
            )

            if properties_locs.get(exp.Properties.Location.POST_SCHEMA):
                properties_sql = self.sep() + properties_sql
            elif not self.pretty:
                # Standalone POST_WITH properties need a leading whitespace in non-pretty mode
                properties_sql = f" {properties_sql}"

        begin = " BEGIN" if expression.args.get("begin") else ""
        end = " END" if expression.args.get("end") else ""

        expression_sql = self.sql(expression, "expression")
        if expression_sql:
            expression_sql = f"{begin}{self.sep()}{expression_sql}{end}"

            if self.CREATE_FUNCTION_RETURN_AS or not isinstance(expression.expression, exp.Return):
                postalias_props_sql = ""
                if properties_locs.get(exp.Properties.Location.POST_ALIAS):
                    postalias_props_sql = self.properties(
                        exp.Properties(
                            expressions=properties_locs[exp.Properties.Location.POST_ALIAS]
                        ),
                        wrapped=False,
                    )
                postalias_props_sql = f" {postalias_props_sql}" if postalias_props_sql else ""
                expression_sql = f" AS{postalias_props_sql}{expression_sql}"

        postindex_props_sql = ""
        if properties_locs.get(exp.Properties.Location.POST_INDEX):
            postindex_props_sql = self.properties(
                exp.Properties(expressions=properties_locs[exp.Properties.Location.POST_INDEX]),
                wrapped=False,
                prefix=" ",
            )

        indexes = self.expressions(expression, key="indexes", indent=False, sep=" ")
        indexes = f" {indexes}" if indexes else ""
        index_sql = indexes + postindex_props_sql

        replace = " OR REPLACE" if expression.args.get("replace") else ""
        refresh = " OR REFRESH" if expression.args.get("refresh") else ""
        unique = " UNIQUE" if expression.args.get("unique") else ""

        clustered = expression.args.get("clustered")
        if clustered is None:
            clustered_sql = ""
        elif clustered:
            clustered_sql = " CLUSTERED COLUMNSTORE"
        else:
            clustered_sql = " NONCLUSTERED COLUMNSTORE"

        postcreate_props_sql = ""
        if properties_locs.get(exp.Properties.Location.POST_CREATE):
            postcreate_props_sql = self.properties(
                exp.Properties(expressions=properties_locs[exp.Properties.Location.POST_CREATE]),
                sep=" ",
                prefix=" ",
                wrapped=False,
            )

        modifiers = "".join((clustered_sql, replace, refresh, unique, postcreate_props_sql))

        postexpression_props_sql = ""
        if properties_locs.get(exp.Properties.Location.POST_EXPRESSION):
            postexpression_props_sql = self.properties(
                exp.Properties(
                    expressions=properties_locs[exp.Properties.Location.POST_EXPRESSION]
                ),
                sep=" ",
                prefix=" ",
                wrapped=False,
            )

        concurrently = " CONCURRENTLY" if expression.args.get("concurrently") else ""
        exists_sql = " IF NOT EXISTS" if expression.args.get("exists") else ""
        no_schema_binding = (
            " WITH NO SCHEMA BINDING" if expression.args.get("no_schema_binding") else ""
        )

        clone = self.sql(expression, "clone")
        clone = f" {clone}" if clone else ""

        if kind in self.EXPRESSION_PRECEDES_PROPERTIES_CREATABLES:
            properties_expression = f"{expression_sql}{properties_sql}"
        else:
            properties_expression = f"{properties_sql}{expression_sql}"

        expression_sql = f"CREATE{modifiers} {kind}{concurrently}{exists_sql} {this}{properties_expression}{postexpression_props_sql}{index_sql}{no_schema_binding}{clone}"
        return self.prepend_ctes(expression, expression_sql)

    def sequenceproperties_sql(self, expression: exp.SequenceProperties) -> str:
        start = self.sql(expression, "start")
        start = f"START WITH {start}" if start else ""
        increment = self.sql(expression, "increment")
        increment = f" INCREMENT BY {increment}" if increment else ""
        minvalue = self.sql(expression, "minvalue")
        minvalue = f" MINVALUE {minvalue}" if minvalue else ""
        maxvalue = self.sql(expression, "maxvalue")
        maxvalue = f" MAXVALUE {maxvalue}" if maxvalue else ""
        owned = self.sql(expression, "owned")
        owned = f" OWNED BY {owned}" if owned else ""

        cache = expression.args.get("cache")
        if cache is None:
            cache_str = ""
        elif cache is True:
            cache_str = " CACHE"
        else:
            cache_str = f" CACHE {cache}"

        options = self.expressions(expression, key="options", flat=True, sep=" ")
        options = f" {options}" if options else ""

        return f"{start}{increment}{minvalue}{maxvalue}{cache_str}{options}{owned}".lstrip()

    def clone_sql(self, expression: exp.Clone) -> str:
        this = self.sql(expression, "this")
        shallow = "SHALLOW " if expression.args.get("shallow") else ""
        keyword = "COPY" if expression.args.get("copy") and self.SUPPORTS_TABLE_COPY else "CLONE"
        return f"{shallow}{keyword} {this}"

    def describe_sql(self, expression: exp.Describe) -> str:
        style = expression.args.get("style")
        style = f" {style}" if style else ""
        partition = self.sql(expression, "partition")
        partition = f" {partition}" if partition else ""
        format = self.sql(expression, "format")
        format = f" {format}" if format else ""

        return f"DESCRIBE{style}{format} {self.sql(expression, 'this')}{partition}"

    def heredoc_sql(self, expression: exp.Heredoc) -> str:
        tag = self.sql(expression, "tag")
        return f"${tag}${self.sql(expression, 'this')}${tag}$"

    def prepend_ctes(self, expression: exp.Expression, sql: str) -> str:
        with_ = self.sql(expression, "with")
        if with_:
            sql = f"{with_}{self.sep()}{sql}"
        return sql

    def with_sql(self, expression: exp.With) -> str:
        sql = self.expressions(expression, flat=True)
        recursive = (
            "RECURSIVE "
            if self.CTE_RECURSIVE_KEYWORD_REQUIRED and expression.args.get("recursive")
            else ""
        )

        return f"WITH {recursive}{sql}"

    def cte_sql(self, expression: exp.CTE) -> str:
        alias = expression.args.get("alias")
        if alias:
            alias.add_comments(expression.pop_comments())

        alias_sql = self.sql(expression, "alias")

        materialized = expression.args.get("materialized")
        if materialized is False:
            materialized = "NOT MATERIALIZED "
        elif materialized:
            materialized = "MATERIALIZED "

        return f"{alias_sql} AS {materialized or ''}{self.wrap(expression)}"

    def tablealias_sql(self, expression: exp.TableAlias) -> str:
        alias = self.sql(expression, "this")
        columns = self.expressions(expression, key="columns", flat=True)
        columns = f"({columns})" if columns else ""

        if columns and not self.SUPPORTS_TABLE_ALIAS_COLUMNS:
            columns = ""
            self.unsupported("Named columns are not supported in table alias.")

        if not alias and not self.dialect.UNNEST_COLUMN_ONLY:
            alias = self._next_name()

        return f"{alias}{columns}"

    def bitstring_sql(self, expression: exp.BitString) -> str:
        this = self.sql(expression, "this")
        if self.dialect.BIT_START:
            return f"{self.dialect.BIT_START}{this}{self.dialect.BIT_END}"
        return f"{int(this, 2)}"

    def hexstring_sql(self, expression: exp.HexString) -> str:
        this = self.sql(expression, "this")
        if self.dialect.HEX_START:
            return f"{self.dialect.HEX_START}{this}{self.dialect.HEX_END}"
        return f"{int(this, 16)}"

    def bytestring_sql(self, expression: exp.ByteString) -> str:
        this = self.sql(expression, "this")
        if self.dialect.BYTE_START:
            return f"{self.dialect.BYTE_START}{this}{self.dialect.BYTE_END}"
        return this

    def unicodestring_sql(self, expression: exp.UnicodeString) -> str:
        this = self.sql(expression, "this")
        escape = expression.args.get("escape")

        if self.dialect.UNICODE_START:
            escape_substitute = r"\\\1"
            left_quote, right_quote = (
                self.dialect.UNICODE_START,
                self.dialect.UNICODE_END,
            )
        else:
            escape_substitute = r"\\u\1"
            left_quote, right_quote = self.dialect.QUOTE_START, self.dialect.QUOTE_END

        if escape:
            escape_pattern = re.compile(rf"{escape.name}(\d+)")
            escape_sql = f" UESCAPE {self.sql(escape)}" if self.SUPPORTS_UESCAPE else ""
        else:
            escape_pattern = ESCAPED_UNICODE_RE
            escape_sql = ""

        if not self.dialect.UNICODE_START or (escape and not self.SUPPORTS_UESCAPE):
            this = escape_pattern.sub(escape_substitute, this)

        return f"{left_quote}{this}{right_quote}{escape_sql}"

    def rawstring_sql(self, expression: exp.RawString) -> str:
        string = self.escape_str(expression.this.replace("\\", "\\\\"), escape_backslash=False)
        return f"{self.dialect.QUOTE_START}{string}{self.dialect.QUOTE_END}"

    def datatypeparam_sql(self, expression: exp.DataTypeParam) -> str:
        this = self.sql(expression, "this")
        specifier = self.sql(expression, "expression")
        specifier = f" {specifier}" if specifier and self.DATA_TYPE_SPECIFIERS_ALLOWED else ""
        return f"{this}{specifier}"

    def datatype_sql(self, expression: exp.DataType) -> str:
        nested = ""
        values = ""
        interior = self.expressions(expression, flat=True)

        type_value = expression.this
        if type_value == exp.DataType.Type.USERDEFINED and expression.args.get("kind"):
            type_sql = self.sql(expression, "kind")
        else:
            type_sql = (
                self.TYPE_MAPPING.get(type_value, type_value.value)
                if isinstance(type_value, exp.DataType.Type)
                else type_value
            )

        if interior:
            if expression.args.get("nested"):
                nested = f"{self.STRUCT_DELIMITER[0]}{interior}{self.STRUCT_DELIMITER[1]}"
                if expression.args.get("values") is not None:
                    delimiters = ("[", "]") if type_value == exp.DataType.Type.ARRAY else ("(", ")")
                    values = self.expressions(expression, key="values", flat=True)
                    values = f"{delimiters[0]}{values}{delimiters[1]}"
            elif type_value == exp.DataType.Type.INTERVAL:
                nested = f" {interior}"
            else:
                nested = f"({interior})"

        type_sql = f"{type_sql}{nested}{values}"
        if self.TZ_TO_WITH_TIME_ZONE and type_value in (
            exp.DataType.Type.TIMETZ,
            exp.DataType.Type.TIMESTAMPTZ,
        ):
            type_sql = f"{type_sql} WITH TIME ZONE"

        return type_sql

    def directory_sql(self, expression: exp.Directory) -> str:
        local = "LOCAL " if expression.args.get("local") else ""
        row_format = self.sql(expression, "row_format")
        row_format = f" {row_format}" if row_format else ""
        return f"{local}DIRECTORY {self.sql(expression, 'this')}{row_format}"

    def delete_sql(self, expression: exp.Delete) -> str:
        this = self.sql(expression, "this")
        this = f" FROM {this}" if this else ""
        using = self.sql(expression, "using")
        using = f" USING {using}" if using else ""
        cluster = self.sql(expression, "cluster")
        cluster = f" {cluster}" if cluster else ""
        where = self.sql(expression, "where")
        returning = self.sql(expression, "returning")
        limit = self.sql(expression, "limit")
        tables = self.expressions(expression, key="tables")
        tables = f" {tables}" if tables else ""
        if self.RETURNING_END:
            expression_sql = f"{this}{using}{cluster}{where}{returning}{limit}"
        else:
            expression_sql = f"{returning}{this}{using}{cluster}{where}{limit}"
        return self.prepend_ctes(expression, f"DELETE{tables}{expression_sql}")

    def drop_sql(self, expression: exp.Drop) -> str:
        this = self.sql(expression, "this")
        expressions = self.expressions(expression, flat=True)
        expressions = f" ({expressions})" if expressions else ""
        kind = expression.args["kind"]
        kind = self.dialect.INVERSE_CREATABLE_KIND_MAPPING.get(kind) or kind
        exists_sql = " IF EXISTS " if expression.args.get("exists") else " "
        concurrently_sql = " CONCURRENTLY" if expression.args.get("concurrently") else ""
        on_cluster = self.sql(expression, "cluster")
        on_cluster = f" {on_cluster}" if on_cluster else ""
        temporary = " TEMPORARY" if expression.args.get("temporary") else ""
        materialized = " MATERIALIZED" if expression.args.get("materialized") else ""
        cascade = " CASCADE" if expression.args.get("cascade") else ""
        constraints = " CONSTRAINTS" if expression.args.get("constraints") else ""
        purge = " PURGE" if expression.args.get("purge") else ""
        return f"DROP{temporary}{materialized} {kind}{concurrently_sql}{exists_sql}{this}{on_cluster}{expressions}{cascade}{constraints}{purge}"

    def set_operation(self, expression: exp.SetOperation) -> str:
        op_type = type(expression)
        op_name = op_type.key.upper()

        distinct = expression.args.get("distinct")
        if (
            distinct is False
            and op_type in (exp.Except, exp.Intersect)
            and not self.EXCEPT_INTERSECT_SUPPORT_ALL_CLAUSE
        ):
            self.unsupported(f"{op_name} ALL is not supported")

        default_distinct = self.dialect.SET_OP_DISTINCT_BY_DEFAULT[op_type]

        if distinct is None:
            distinct = default_distinct
            if distinct is None:
                self.unsupported(f"{op_name} requires DISTINCT or ALL to be specified")

        if distinct is default_distinct:
            kind = ""
        else:
            kind = " DISTINCT" if distinct else " ALL"

        by_name = " BY NAME" if expression.args.get("by_name") else ""
        return f"{op_name}{kind}{by_name}"

    def set_operations(self, expression: exp.SetOperation) -> str:
        if not self.SET_OP_MODIFIERS:
            limit = expression.args.get("limit")
            order = expression.args.get("order")

            if limit or order:
                select = self._move_ctes_to_top_level(
                    exp.subquery(expression, "_l_0", copy=False).select("*", copy=False)
                )

                if limit:
                    select = select.limit(limit.pop(), copy=False)
                if order:
                    select = select.order_by(order.pop(), copy=False)
                return self.sql(select)

        sqls: t.List[str] = []
        stack: t.List[t.Union[str, exp.Expression]] = [expression]

        while stack:
            node = stack.pop()

            if isinstance(node, exp.SetOperation):
                stack.append(node.expression)
                stack.append(
                    self.maybe_comment(
                        self.set_operation(node), comments=node.comments, separated=True
                    )
                )
                stack.append(node.this)
            else:
                sqls.append(self.sql(node))

        this = self.sep().join(sqls)
        this = self.query_modifiers(expression, this)
        return self.prepend_ctes(expression, this)

    def fetch_sql(self, expression: exp.Fetch) -> str:
        direction = expression.args.get("direction")
        direction = f" {direction}" if direction else ""
        count = self.sql(expression, "count")
        count = f" {count}" if count else ""
        if expression.args.get("percent"):
            count = f"{count} PERCENT"
        with_ties_or_only = "WITH TIES" if expression.args.get("with_ties") else "ONLY"
        return f"{self.seg('FETCH')}{direction}{count} ROWS {with_ties_or_only}"

    def filter_sql(self, expression: exp.Filter) -> str:
        if self.AGGREGATE_FILTER_SUPPORTED:
            this = self.sql(expression, "this")
            where = self.sql(expression, "expression").strip()
            return f"{this} FILTER({where})"

        agg = expression.this
        agg_arg = agg.this
        cond = expression.expression.this
        agg_arg.replace(exp.If(this=cond.copy(), true=agg_arg.copy()))
        return self.sql(agg)

    def hint_sql(self, expression: exp.Hint) -> str:
        if not self.QUERY_HINTS:
            self.unsupported("Hints are not supported")
            return ""

        return f" /*+ {self.expressions(expression, sep=self.QUERY_HINT_SEP).strip()} */"

    def indexparameters_sql(self, expression: exp.IndexParameters) -> str:
        using = self.sql(expression, "using")
        using = f" USING {using}" if using else ""
        columns = self.expressions(expression, key="columns", flat=True)
        columns = f"({columns})" if columns else ""
        partition_by = self.expressions(expression, key="partition_by", flat=True)
        partition_by = f" PARTITION BY {partition_by}" if partition_by else ""
        where = self.sql(expression, "where")
        include = self.expressions(expression, key="include", flat=True)
        if include:
            include = f" INCLUDE ({include})"
        with_storage = self.expressions(expression, key="with_storage", flat=True)
        with_storage = f" WITH ({with_storage})" if with_storage else ""
        tablespace = self.sql(expression, "tablespace")
        tablespace = f" USING INDEX TABLESPACE {tablespace}" if tablespace else ""
        on = self.sql(expression, "on")
        on = f" ON {on}" if on else ""

        return f"{using}{columns}{include}{with_storage}{tablespace}{partition_by}{where}{on}"

    def index_sql(self, expression: exp.Index) -> str:
        unique = "UNIQUE " if expression.args.get("unique") else ""
        primary = "PRIMARY " if expression.args.get("primary") else ""
        amp = "AMP " if expression.args.get("amp") else ""
        name = self.sql(expression, "this")
        name = f"{name} " if name else ""
        table = self.sql(expression, "table")
        table = f"{self.INDEX_ON} {table}" if table else ""

        index = "INDEX " if not table else ""

        params = self.sql(expression, "params")
        return f"{unique}{primary}{amp}{index}{name}{table}{params}"

    def identifier_sql(self, expression: exp.Identifier) -> str:
        text = expression.name
        lower = text.lower()
        text = lower if self.normalize and not expression.quoted else text
        text = text.replace(self._identifier_end, self._escaped_identifier_end)
        if (
            expression.quoted
            or self.dialect.can_identify(text, self.identify)
            or lower in self.RESERVED_KEYWORDS
            or (not self.dialect.IDENTIFIERS_CAN_START_WITH_DIGIT and text[:1].isdigit())
        ):
            text = f"{self._identifier_start}{text}{self._identifier_end}"
        return text

    def hex_sql(self, expression: exp.Hex) -> str:
        text = self.func(self.HEX_FUNC, self.sql(expression, "this"))
        if self.dialect.HEX_LOWERCASE:
            text = self.func("LOWER", text)

        return text

    def lowerhex_sql(self, expression: exp.LowerHex) -> str:
        text = self.func(self.HEX_FUNC, self.sql(expression, "this"))
        if not self.dialect.HEX_LOWERCASE:
            text = self.func("LOWER", text)
        return text

    def inputoutputformat_sql(self, expression: exp.InputOutputFormat) -> str:
        input_format = self.sql(expression, "input_format")
        input_format = f"INPUTFORMAT {input_format}" if input_format else ""
        output_format = self.sql(expression, "output_format")
        output_format = f"OUTPUTFORMAT {output_format}" if output_format else ""
        return self.sep().join((input_format, output_format))

    def national_sql(self, expression: exp.National, prefix: str = "N") -> str:
        string = self.sql(exp.Literal.string(expression.name))
        return f"{prefix}{string}"

    def partition_sql(self, expression: exp.Partition) -> str:
        return f"PARTITION({self.expressions(expression, flat=True)})"

    def properties_sql(self, expression: exp.Properties) -> str:
        root_properties = []
        with_properties = []

        for p in expression.expressions:
            p_loc = self.PROPERTIES_LOCATION[p.__class__]
            if p_loc == exp.Properties.Location.POST_WITH:
                with_properties.append(p)
            elif p_loc == exp.Properties.Location.POST_SCHEMA:
                root_properties.append(p)

        root_props = self.root_properties(exp.Properties(expressions=root_properties))
        with_props = self.with_properties(exp.Properties(expressions=with_properties))

        if root_props and with_props and not self.pretty:
            with_props = " " + with_props

        return root_props + with_props

    def root_properties(self, properties: exp.Properties) -> str:
        if properties.expressions:
            return self.expressions(properties, indent=False, sep=" ")
        return ""

    def properties(
        self,
        properties: exp.Properties,
        prefix: str = "",
        sep: str = ", ",
        suffix: str = "",
        wrapped: bool = True,
    ) -> str:
        if properties.expressions:
            expressions = self.expressions(properties, sep=sep, indent=False)
            if expressions:
                expressions = self.wrap(expressions) if wrapped else expressions
                return f"{prefix}{' ' if prefix.strip() else ''}{expressions}{suffix}"
        return ""

    def with_properties(self, properties: exp.Properties) -> str:
        return self.properties(properties, prefix=self.seg(self.WITH_PROPERTIES_PREFIX, sep=""))

    def locate_properties(self, properties: exp.Properties) -> t.DefaultDict:
        properties_locs = defaultdict(list)
        for p in properties.expressions:
            p_loc = self.PROPERTIES_LOCATION[p.__class__]
            if p_loc != exp.Properties.Location.UNSUPPORTED:
                properties_locs[p_loc].append(p)
            else:
                self.unsupported(f"Unsupported property {p.key}")

        return properties_locs

    def property_name(self, expression: exp.Property, string_key: bool = False) -> str:
        if isinstance(expression.this, exp.Dot):
            return self.sql(expression, "this")
        return f"'{expression.name}'" if string_key else expression.name

    def property_sql(self, expression: exp.Property) -> str:
        property_cls = expression.__class__
        if property_cls == exp.Property:
            return f"{self.property_name(expression)}={self.sql(expression, 'value')}"

        property_name = exp.Properties.PROPERTY_TO_NAME.get(property_cls)
        if not property_name:
            self.unsupported(f"Unsupported property {expression.key}")

        return f"{property_name}={self.sql(expression, 'this')}"

    def likeproperty_sql(self, expression: exp.LikeProperty) -> str:
        if self.SUPPORTS_CREATE_TABLE_LIKE:
            options = " ".join(f"{e.name} {self.sql(e, 'value')}" for e in expression.expressions)
            options = f" {options}" if options else ""

            like = f"LIKE {self.sql(expression, 'this')}{options}"
            if self.LIKE_PROPERTY_INSIDE_SCHEMA and not isinstance(expression.parent, exp.Schema):
                like = f"({like})"

            return like

        if expression.expressions:
            self.unsupported("Transpilation of LIKE property options is unsupported")

        select = exp.select("*").from_(expression.this).limit(0)
        return f"AS {self.sql(select)}"

    def fallbackproperty_sql(self, expression: exp.FallbackProperty) -> str:
        no = "NO " if expression.args.get("no") else ""
        protection = " PROTECTION" if expression.args.get("protection") else ""
        return f"{no}FALLBACK{protection}"

    def journalproperty_sql(self, expression: exp.JournalProperty) -> str:
        no = "NO " if expression.args.get("no") else ""
        local = expression.args.get("local")
        local = f"{local} " if local else ""
        dual = "DUAL " if expression.args.get("dual") else ""
        before = "BEFORE " if expression.args.get("before") else ""
        after = "AFTER " if expression.args.get("after") else ""
        return f"{no}{local}{dual}{before}{after}JOURNAL"

    def freespaceproperty_sql(self, expression: exp.FreespaceProperty) -> str:
        freespace = self.sql(expression, "this")
        percent = " PERCENT" if expression.args.get("percent") else ""
        return f"FREESPACE={freespace}{percent}"

    def checksumproperty_sql(self, expression: exp.ChecksumProperty) -> str:
        if expression.args.get("default"):
            property = "DEFAULT"
        elif expression.args.get("on"):
            property = "ON"
        else:
            property = "OFF"
        return f"CHECKSUM={property}"

    def mergeblockratioproperty_sql(self, expression: exp.MergeBlockRatioProperty) -> str:
        if expression.args.get("no"):
            return "NO MERGEBLOCKRATIO"
        if expression.args.get("default"):
            return "DEFAULT MERGEBLOCKRATIO"

        percent = " PERCENT" if expression.args.get("percent") else ""
        return f"MERGEBLOCKRATIO={self.sql(expression, 'this')}{percent}"

    def datablocksizeproperty_sql(self, expression: exp.DataBlocksizeProperty) -> str:
        default = expression.args.get("default")
        minimum = expression.args.get("minimum")
        maximum = expression.args.get("maximum")
        if default or minimum or maximum:
            if default:
                prop = "DEFAULT"
            elif minimum:
                prop = "MINIMUM"
            else:
                prop = "MAXIMUM"
            return f"{prop} DATABLOCKSIZE"
        units = expression.args.get("units")
        units = f" {units}" if units else ""
        return f"DATABLOCKSIZE={self.sql(expression, 'size')}{units}"

    def blockcompressionproperty_sql(self, expression: exp.BlockCompressionProperty) -> str:
        autotemp = expression.args.get("autotemp")
        always = expression.args.get("always")
        default = expression.args.get("default")
        manual = expression.args.get("manual")
        never = expression.args.get("never")

        if autotemp is not None:
            prop = f"AUTOTEMP({self.expressions(autotemp)})"
        elif always:
            prop = "ALWAYS"
        elif default:
            prop = "DEFAULT"
        elif manual:
            prop = "MANUAL"
        elif never:
            prop = "NEVER"
        return f"BLOCKCOMPRESSION={prop}"

    def isolatedloadingproperty_sql(self, expression: exp.IsolatedLoadingProperty) -> str:
        no = expression.args.get("no")
        no = " NO" if no else ""
        concurrent = expression.args.get("concurrent")
        concurrent = " CONCURRENT" if concurrent else ""
        target = self.sql(expression, "target")
        target = f" {target}" if target else ""
        return f"WITH{no}{concurrent} ISOLATED LOADING{target}"

    def partitionboundspec_sql(self, expression: exp.PartitionBoundSpec) -> str:
        if isinstance(expression.this, list):
            return f"IN ({self.expressions(expression, key='this', flat=True)})"
        if expression.this:
            modulus = self.sql(expression, "this")
            remainder = self.sql(expression, "expression")
            return f"WITH (MODULUS {modulus}, REMAINDER {remainder})"

        from_expressions = self.expressions(expression, key="from_expressions", flat=True)
        to_expressions = self.expressions(expression, key="to_expressions", flat=True)
        return f"FROM ({from_expressions}) TO ({to_expressions})"

    def partitionedofproperty_sql(self, expression: exp.PartitionedOfProperty) -> str:
        this = self.sql(expression, "this")

        for_values_or_default = expression.expression
        if isinstance(for_values_or_default, exp.PartitionBoundSpec):
            for_values_or_default = f" FOR VALUES {self.sql(for_values_or_default)}"
        else:
            for_values_or_default = " DEFAULT"

        return f"PARTITION OF {this}{for_values_or_default}"

    def lockingproperty_sql(self, expression: exp.LockingProperty) -> str:
        kind = expression.args.get("kind")
        this = f" {self.sql(expression, 'this')}" if expression.this else ""
        for_or_in = expression.args.get("for_or_in")
        for_or_in = f" {for_or_in}" if for_or_in else ""
        lock_type = expression.args.get("lock_type")
        override = " OVERRIDE" if expression.args.get("override") else ""
        return f"LOCKING {kind}{this}{for_or_in} {lock_type}{override}"

    def withdataproperty_sql(self, expression: exp.WithDataProperty) -> str:
        data_sql = f"WITH {'NO ' if expression.args.get('no') else ''}DATA"
        statistics = expression.args.get("statistics")
        statistics_sql = ""
        if statistics is not None:
            statistics_sql = f" AND {'NO ' if not statistics else ''}STATISTICS"
        return f"{data_sql}{statistics_sql}"

    def withsystemversioningproperty_sql(self, expression: exp.WithSystemVersioningProperty) -> str:
        this = self.sql(expression, "this")
        this = f"HISTORY_TABLE={this}" if this else ""
        data_consistency: t.Optional[str] = self.sql(expression, "data_consistency")
        data_consistency = (
            f"DATA_CONSISTENCY_CHECK={data_consistency}" if data_consistency else None
        )
        retention_period: t.Optional[str] = self.sql(expression, "retention_period")
        retention_period = (
            f"HISTORY_RETENTION_PERIOD={retention_period}" if retention_period else None
        )

        if this:
            on_sql = self.func("ON", this, data_consistency, retention_period)
        else:
            on_sql = "ON" if expression.args.get("on") else "OFF"

        sql = f"SYSTEM_VERSIONING={on_sql}"

        return f"WITH({sql})" if expression.args.get("with") else sql

    def insert_sql(self, expression: exp.Insert) -> str:
        hint = self.sql(expression, "hint")
        overwrite = expression.args.get("overwrite")

        if isinstance(expression.this, exp.Directory):
            this = " OVERWRITE" if overwrite else " INTO"
        else:
            this = self.INSERT_OVERWRITE if overwrite else " INTO"

        stored = self.sql(expression, "stored")
        stored = f" {stored}" if stored else ""
        alternative = expression.args.get("alternative")
        alternative = f" OR {alternative}" if alternative else ""
        ignore = " IGNORE" if expression.args.get("ignore") else ""
        is_function = expression.args.get("is_function")
        if is_function:
            this = f"{this} FUNCTION"
        this = f"{this} {self.sql(expression, 'this')}"

        exists = " IF EXISTS" if expression.args.get("exists") else ""
        where = self.sql(expression, "where")
        where = f"{self.sep()}REPLACE WHERE {where}" if where else ""
        expression_sql = f"{self.sep()}{self.sql(expression, 'expression')}"
        on_conflict = self.sql(expression, "conflict")
        on_conflict = f" {on_conflict}" if on_conflict else ""
        by_name = " BY NAME" if expression.args.get("by_name") else ""
        returning = self.sql(expression, "returning")

        if self.RETURNING_END:
            expression_sql = f"{expression_sql}{on_conflict}{returning}"
        else:
            expression_sql = f"{returning}{expression_sql}{on_conflict}"

        partition_by = self.sql(expression, "partition")
        partition_by = f" {partition_by}" if partition_by else ""
        settings = self.sql(expression, "settings")
        settings = f" {settings}" if settings else ""

        source = self.sql(expression, "source")
        source = f"TABLE {source}" if source else ""

        sql = f"INSERT{hint}{alternative}{ignore}{this}{stored}{by_name}{exists}{partition_by}{settings}{where}{expression_sql}{source}"
        return self.prepend_ctes(expression, sql)

    def introducer_sql(self, expression: exp.Introducer) -> str:
        return f"{self.sql(expression, 'this')} {self.sql(expression, 'expression')}"

    def kill_sql(self, expression: exp.Kill) -> str:
        kind = self.sql(expression, "kind")
        kind = f" {kind}" if kind else ""
        this = self.sql(expression, "this")
        this = f" {this}" if this else ""
        return f"KILL{kind}{this}"

    def pseudotype_sql(self, expression: exp.PseudoType) -> str:
        return expression.name

    def objectidentifier_sql(self, expression: exp.ObjectIdentifier) -> str:
        return expression.name

    def onconflict_sql(self, expression: exp.OnConflict) -> str:
        conflict = "ON DUPLICATE KEY" if expression.args.get("duplicate") else "ON CONFLICT"

        constraint = self.sql(expression, "constraint")
        constraint = f" ON CONSTRAINT {constraint}" if constraint else ""

        conflict_keys = self.expressions(expression, key="conflict_keys", flat=True)
        conflict_keys = f"({conflict_keys}) " if conflict_keys else " "
        action = self.sql(expression, "action")

        expressions = self.expressions(expression, flat=True)
        if expressions:
            set_keyword = "SET " if self.DUPLICATE_KEY_UPDATE_WITH_SET else ""
            expressions = f" {set_keyword}{expressions}"

        where = self.sql(expression, "where")
        return f"{conflict}{constraint}{conflict_keys}{action}{expressions}{where}"

    def returning_sql(self, expression: exp.Returning) -> str:
        return f"{self.seg('RETURNING')} {self.expressions(expression, flat=True)}"

    def rowformatdelimitedproperty_sql(self, expression: exp.RowFormatDelimitedProperty) -> str:
        fields = self.sql(expression, "fields")
        fields = f" FIELDS TERMINATED BY {fields}" if fields else ""
        escaped = self.sql(expression, "escaped")
        escaped = f" ESCAPED BY {escaped}" if escaped else ""
        items = self.sql(expression, "collection_items")
        items = f" COLLECTION ITEMS TERMINATED BY {items}" if items else ""
        keys = self.sql(expression, "map_keys")
        keys = f" MAP KEYS TERMINATED BY {keys}" if keys else ""
        lines = self.sql(expression, "lines")
        lines = f" LINES TERMINATED BY {lines}" if lines else ""
        null = self.sql(expression, "null")
        null = f" NULL DEFINED AS {null}" if null else ""
        return f"ROW FORMAT DELIMITED{fields}{escaped}{items}{keys}{lines}{null}"

    def withtablehint_sql(self, expression: exp.WithTableHint) -> str:
        return f"WITH ({self.expressions(expression, flat=True)})"

    def indextablehint_sql(self, expression: exp.IndexTableHint) -> str:
        this = f"{self.sql(expression, 'this')} INDEX"
        target = self.sql(expression, "target")
        target = f" FOR {target}" if target else ""
        return f"{this}{target} ({self.expressions(expression, flat=True)})"

    def historicaldata_sql(self, expression: exp.HistoricalData) -> str:
        this = self.sql(expression, "this")
        kind = self.sql(expression, "kind")
        expr = self.sql(expression, "expression")
        return f"{this} ({kind} => {expr})"

    def table_parts(self, expression: exp.Table) -> str:
        return ".".join(
            self.sql(part)
            for part in (
                expression.args.get("catalog"),
                expression.args.get("db"),
                expression.args.get("this"),
            )
            if part is not None
        )

    def table_sql(self, expression: exp.Table, sep: str = " AS ") -> str:
        table = self.table_parts(expression)
        only = "ONLY " if expression.args.get("only") else ""
        partition = self.sql(expression, "partition")
        partition = f" {partition}" if partition else ""
        version = self.sql(expression, "version")
        version = f" {version}" if version else ""
        alias = self.sql(expression, "alias")
        alias = f"{sep}{alias}" if alias else ""

        sample = self.sql(expression, "sample")
        if self.dialect.ALIAS_POST_TABLESAMPLE:
            sample_pre_alias = sample
            sample_post_alias = ""
        else:
            sample_pre_alias = ""
            sample_post_alias = sample

        hints = self.expressions(expression, key="hints", sep=" ")
        hints = f" {hints}" if hints and self.TABLE_HINTS else ""
        pivots = self.expressions(expression, key="pivots", sep="", flat=True)
        joins = self.indent(
            self.expressions(expression, key="joins", sep="", flat=True),
            skip_first=True,
        )
        laterals = self.expressions(expression, key="laterals", sep="")

        file_format = self.sql(expression, "format")
        if file_format:
            pattern = self.sql(expression, "pattern")
            pattern = f", PATTERN => {pattern}" if pattern else ""
            file_format = f" (FILE_FORMAT => {file_format}{pattern})"

        ordinality = expression.args.get("ordinality") or ""
        if ordinality:
            ordinality = f" WITH ORDINALITY{alias}"
            alias = ""

        when = self.sql(expression, "when")
        if when:
            table = f"{table} {when}"

        changes = self.sql(expression, "changes")
        changes = f" {changes}" if changes else ""

        rows_from = self.expressions(expression, key="rows_from")
        if rows_from:
            table = f"ROWS FROM {self.wrap(rows_from)}"

        return f"{only}{table}{changes}{partition}{version}{file_format}{sample_pre_alias}{alias}{hints}{pivots}{sample_post_alias}{joins}{laterals}{ordinality}"

    def tablesample_sql(
        self,
        expression: exp.TableSample,
        tablesample_keyword: t.Optional[str] = None,
    ) -> str:
        method = self.sql(expression, "method")
        method = f"{method} " if method and self.TABLESAMPLE_WITH_METHOD else ""
        numerator = self.sql(expression, "bucket_numerator")
        denominator = self.sql(expression, "bucket_denominator")
        field = self.sql(expression, "bucket_field")
        field = f" ON {field}" if field else ""
        bucket = f"BUCKET {numerator} OUT OF {denominator}{field}" if numerator else ""
        seed = self.sql(expression, "seed")
        seed = f" {self.TABLESAMPLE_SEED_KEYWORD} ({seed})" if seed else ""

        size = self.sql(expression, "size")
        if size and self.TABLESAMPLE_SIZE_IS_ROWS:
            size = f"{size} ROWS"

        percent = self.sql(expression, "percent")
        if percent and not self.dialect.TABLESAMPLE_SIZE_IS_PERCENT:
            percent = f"{percent} PERCENT"

        expr = f"{bucket}{percent}{size}"
        if self.TABLESAMPLE_REQUIRES_PARENS:
            expr = f"({expr})"

        return f" {tablesample_keyword or self.TABLESAMPLE_KEYWORDS} {method}{expr}{seed}"

    def pivot_sql(self, expression: exp.Pivot) -> str:
        expressions = self.expressions(expression, flat=True)
        direction = "UNPIVOT" if expression.unpivot else "PIVOT"

        if expression.this:
            this = self.sql(expression, "this")
            if not expressions:
                return f"UNPIVOT {this}"

            on = f"{self.seg('ON')} {expressions}"
            into = self.sql(expression, "into")
            into = f"{self.seg('INTO')} {into}" if into else ""
            using = self.expressions(expression, key="using", flat=True)
            using = f"{self.seg('USING')} {using}" if using else ""
            group = self.sql(expression, "group")
            return f"{direction} {this}{on}{into}{using}{group}"

        alias = self.sql(expression, "alias")
        alias = f" AS {alias}" if alias else ""

        field = self.sql(expression, "field")

        include_nulls = expression.args.get("include_nulls")
        if include_nulls is not None:
            nulls = " INCLUDE NULLS " if include_nulls else " EXCLUDE NULLS "
        else:
            nulls = ""

        default_on_null = self.sql(expression, "default_on_null")
        default_on_null = f" DEFAULT ON NULL ({default_on_null})" if default_on_null else ""
        return f"{self.seg(direction)}{nulls}({expressions} FOR {field}{default_on_null}){alias}"

    def version_sql(self, expression: exp.Version) -> str:
        this = f"FOR {expression.name}"
        kind = expression.text("kind")
        expr = self.sql(expression, "expression")
        return f"{this} {kind} {expr}"

    def tuple_sql(self, expression: exp.Tuple) -> str:
        return f"({self.expressions(expression, dynamic=True, new_line=True, skip_first=True, skip_last=True)})"

    def update_sql(self, expression: exp.Update) -> str:
        this = self.sql(expression, "this")
        set_sql = self.expressions(expression, flat=True)
        from_sql = self.sql(expression, "from")
        where_sql = self.sql(expression, "where")
        returning = self.sql(expression, "returning")
        order = self.sql(expression, "order")
        limit = self.sql(expression, "limit")
        if self.RETURNING_END:
            expression_sql = f"{from_sql}{where_sql}{returning}"
        else:
            expression_sql = f"{returning}{from_sql}{where_sql}"
        sql = f"UPDATE {this} SET {set_sql}{expression_sql}{order}{limit}"
        return self.prepend_ctes(expression, sql)

    def values_sql(self, expression: exp.Values, values_as_table: bool = True) -> str:
        values_as_table = values_as_table and self.VALUES_AS_TABLE

        # The VALUES clause is still valid in an `INSERT INTO ..` statement, for example
        if values_as_table or not expression.find_ancestor(exp.From, exp.Join):
            args = self.expressions(expression)
            alias = self.sql(expression, "alias")
            values = f"VALUES{self.seg('')}{args}"
            values = (
                f"({values})"
                if self.WRAP_DERIVED_VALUES
                and (alias or isinstance(expression.parent, (exp.From, exp.Table)))
                else values
            )
            return f"{values} AS {alias}" if alias else values

        # Converts `VALUES...` expression into a series of select unions.
        alias_node = expression.args.get("alias")
        column_names = alias_node and alias_node.columns

        selects: t.List[exp.Query] = []

        for i, tup in enumerate(expression.expressions):
            row = tup.expressions

            if i == 0 and column_names:
                row = [
                    exp.alias_(value, column_name) for value, column_name in zip(row, column_names)
                ]

            selects.append(exp.Select(expressions=row))

        if self.pretty:
            # This may result in poor performance for large-cardinality `VALUES` tables, due to
            # the deep nesting of the resulting exp.Unions. If this is a problem, either increase
            # `sys.setrecursionlimit` to avoid RecursionErrors, or don't set `pretty`.
            query = reduce(lambda x, y: exp.union(x, y, distinct=False, copy=False), selects)
            return self.subquery_sql(query.subquery(alias_node and alias_node.this, copy=False))

        alias = f" AS {self.sql(alias_node, 'this')}" if alias_node else ""
        unions = " UNION ALL ".join(self.sql(select) for select in selects)
        return f"({unions}){alias}"

    def var_sql(self, expression: exp.Var) -> str:
        return self.sql(expression, "this")

    @unsupported_args("expressions")
    def into_sql(self, expression: exp.Into) -> str:
        temporary = " TEMPORARY" if expression.args.get("temporary") else ""
        unlogged = " UNLOGGED" if expression.args.get("unlogged") else ""
        return f"{self.seg('INTO')}{temporary or unlogged} {self.sql(expression, 'this')}"

    def from_sql(self, expression: exp.From) -> str:
        return f"{self.seg('FROM')} {self.sql(expression, 'this')}"

    def groupingsets_sql(self, expression: exp.GroupingSets) -> str:
        grouping_sets = self.expressions(expression, indent=False)
        return f"GROUPING SETS {self.wrap(grouping_sets)}"

    def rollup_sql(self, expression: exp.Rollup) -> str:
        expressions = self.expressions(expression, indent=False)
        return f"ROLLUP {self.wrap(expressions)}" if expressions else "WITH ROLLUP"

    def cube_sql(self, expression: exp.Cube) -> str:
        expressions = self.expressions(expression, indent=False)
        return f"CUBE {self.wrap(expressions)}" if expressions else "WITH CUBE"

    def group_sql(self, expression: exp.Group) -> str:
        group_by_all = expression.args.get("all")
        if group_by_all is True:
            modifier = " ALL"
        elif group_by_all is False:
            modifier = " DISTINCT"
        else:
            modifier = ""

        group_by = self.op_expressions(f"GROUP BY{modifier}", expression)

        grouping_sets = self.expressions(expression, key="grouping_sets")
        cube = self.expressions(expression, key="cube")
        rollup = self.expressions(expression, key="rollup")

        groupings = csv(
            self.seg(grouping_sets) if grouping_sets else "",
            self.seg(cube) if cube else "",
            self.seg(rollup) if rollup else "",
            self.seg("WITH TOTALS") if expression.args.get("totals") else "",
            sep=self.GROUPINGS_SEP,
        )

        if (
            expression.expressions
            and groupings
            and groupings.strip() not in ("WITH CUBE", "WITH ROLLUP")
        ):
            group_by = f"{group_by}{self.GROUPINGS_SEP}"

        return f"{group_by}{groupings}"

    def having_sql(self, expression: exp.Having) -> str:
        this = self.indent(self.sql(expression, "this"))
        return f"{self.seg('HAVING')}{self.sep()}{this}"

    def connect_sql(self, expression: exp.Connect) -> str:
        start = self.sql(expression, "start")
        start = self.seg(f"START WITH {start}") if start else ""
        nocycle = " NOCYCLE" if expression.args.get("nocycle") else ""
        connect = self.sql(expression, "connect")
        connect = self.seg(f"CONNECT BY{nocycle} {connect}")
        return start + connect

    def prior_sql(self, expression: exp.Prior) -> str:
        return f"PRIOR {self.sql(expression, 'this')}"

    def join_sql(self, expression: exp.Join) -> str:
        if not self.SEMI_ANTI_JOIN_WITH_SIDE and expression.kind in ("SEMI", "ANTI"):
            side = None
        else:
            side = expression.side

        op_sql = " ".join(
            op
            for op in (
                expression.method,
                "GLOBAL" if expression.args.get("global") else None,
                side,
                expression.kind,
                expression.hint if self.JOIN_HINTS else None,
            )
            if op
        )
        match_cond = self.sql(expression, "match_condition")
        match_cond = f" MATCH_CONDITION ({match_cond})" if match_cond else ""
        on_sql = self.sql(expression, "on")
        using = expression.args.get("using")

        if not on_sql and using:
            on_sql = csv(*(self.sql(column) for column in using))

        this = expression.this
        this_sql = self.sql(this)

        exprs = self.expressions(expression)
        if exprs:
            this_sql = f"{this_sql},{self.seg(exprs)}"

        if on_sql:
            on_sql = self.indent(on_sql, skip_first=True)
            space = self.seg(" " * self.pad) if self.pretty else " "
            if using:
                on_sql = f"{space}USING ({on_sql})"
            else:
                on_sql = f"{space}ON {on_sql}"
        elif not op_sql:
            if isinstance(this, exp.Lateral) and this.args.get("cross_apply") is not None:
                return f" {this_sql}"

            return f", {this_sql}"

        if op_sql != "STRAIGHT_JOIN":
            op_sql = f"{op_sql} JOIN" if op_sql else "JOIN"

        return f"{self.seg(op_sql)} {this_sql}{match_cond}{on_sql}"

    def lambda_sql(self, expression: exp.Lambda, arrow_sep: str = "->") -> str:
        args = self.expressions(expression, flat=True)
        args = f"({args})" if len(args.split(",")) > 1 else args
        return f"{args} {arrow_sep} {self.sql(expression, 'this')}"

    def lateral_op(self, expression: exp.Lateral) -> str:
        cross_apply = expression.args.get("cross_apply")

        # https://www.mssqltips.com/sqlservertip/1958/sql-server-cross-apply-and-outer-apply/
        if cross_apply is True:
            op = "INNER JOIN "
        elif cross_apply is False:
            op = "LEFT JOIN "
        else:
            op = ""

        return f"{op}LATERAL"

    def lateral_sql(self, expression: exp.Lateral) -> str:
        this = self.sql(expression, "this")

        if expression.args.get("view"):
            alias = expression.args["alias"]
            columns = self.expressions(alias, key="columns", flat=True)
            table = f" {alias.name}" if alias.name else ""
            columns = f" AS {columns}" if columns else ""
            op_sql = self.seg(f"LATERAL VIEW{' OUTER' if expression.args.get('outer') else ''}")
            return f"{op_sql}{self.sep()}{this}{table}{columns}"

        alias = self.sql(expression, "alias")
        alias = f" AS {alias}" if alias else ""
        return f"{self.lateral_op(expression)} {this}{alias}"

    def limit_sql(self, expression: exp.Limit, top: bool = False) -> str:
        this = self.sql(expression, "this")

        args = [
            self._simplify_unless_literal(e) if self.LIMIT_ONLY_LITERALS else e
            for e in (expression.args.get(k) for k in ("offset", "expression"))
            if e
        ]

        args_sql = ", ".join(self.sql(e) for e in args)
        args_sql = f"({args_sql})" if top and any(not e.is_number for e in args) else args_sql
        expressions = self.expressions(expression, flat=True)
        expressions = f" BY {expressions}" if expressions else ""

        return f"{this}{self.seg('TOP' if top else 'LIMIT')} {args_sql}{expressions}"

    def offset_sql(self, expression: exp.Offset) -> str:
        this = self.sql(expression, "this")
        value = expression.expression
        value = self._simplify_unless_literal(value) if self.LIMIT_ONLY_LITERALS else value
        expressions = self.expressions(expression, flat=True)
        expressions = f" BY {expressions}" if expressions else ""
        return f"{this}{self.seg('OFFSET')} {self.sql(value)}{expressions}"

    def setitem_sql(self, expression: exp.SetItem) -> str:
        kind = self.sql(expression, "kind")
        kind = f"{kind} " if kind else ""
        this = self.sql(expression, "this")
        expressions = self.expressions(expression)
        collate = self.sql(expression, "collate")
        collate = f" COLLATE {collate}" if collate else ""
        global_ = "GLOBAL " if expression.args.get("global") else ""
        return f"{global_}{kind}{this}{expressions}{collate}"

    def set_sql(self, expression: exp.Set) -> str:
        expressions = (
            f" {self.expressions(expression, flat=True)}" if expression.expressions else ""
        )
        tag = " TAG" if expression.args.get("tag") else ""
        return f"{'UNSET' if expression.args.get('unset') else 'SET'}{tag}{expressions}"

    def pragma_sql(self, expression: exp.Pragma) -> str:
        return f"PRAGMA {self.sql(expression, 'this')}"

    def lock_sql(self, expression: exp.Lock) -> str:
        if not self.LOCKING_READS_SUPPORTED:
            self.unsupported("Locking reads using 'FOR UPDATE/SHARE' are not supported")
            return ""

        lock_type = "FOR UPDATE" if expression.args["update"] else "FOR SHARE"
        expressions = self.expressions(expression, flat=True)
        expressions = f" OF {expressions}" if expressions else ""
        wait = expression.args.get("wait")

        if wait is not None:
            if isinstance(wait, exp.Literal):
                wait = f" WAIT {self.sql(wait)}"
            else:
                wait = " NOWAIT" if wait else " SKIP LOCKED"

        return f"{lock_type}{expressions}{wait or ''}"

    def literal_sql(self, expression: exp.Literal) -> str:
        text = expression.this or ""
        if expression.is_string:
            text = f"{self.dialect.QUOTE_START}{self.escape_str(text)}{self.dialect.QUOTE_END}"
        return text

    def escape_str(self, text: str, escape_backslash: bool = True) -> str:
        if self.dialect.ESCAPED_SEQUENCES:
            to_escaped = self.dialect.ESCAPED_SEQUENCES
            text = "".join(
                to_escaped.get(ch, ch) if escape_backslash or ch != "\\" else ch for ch in text
            )

        return self._replace_line_breaks(text).replace(
            self.dialect.QUOTE_END, self._escaped_quote_end
        )

    def loaddata_sql(self, expression: exp.LoadData) -> str:
        local = " LOCAL" if expression.args.get("local") else ""
        inpath = f" INPATH {self.sql(expression, 'inpath')}"
        overwrite = " OVERWRITE" if expression.args.get("overwrite") else ""
        this = f" INTO TABLE {self.sql(expression, 'this')}"
        partition = self.sql(expression, "partition")
        partition = f" {partition}" if partition else ""
        input_format = self.sql(expression, "input_format")
        input_format = f" INPUTFORMAT {input_format}" if input_format else ""
        serde = self.sql(expression, "serde")
        serde = f" SERDE {serde}" if serde else ""
        return f"LOAD DATA{local}{inpath}{overwrite}{this}{partition}{input_format}{serde}"

    def null_sql(self, *_) -> str:
        return "NULL"

    def boolean_sql(self, expression: exp.Boolean) -> str:
        return "TRUE" if expression.this else "FALSE"

    def order_sql(self, expression: exp.Order, flat: bool = False) -> str:
        this = self.sql(expression, "this")
        this = f"{this} " if this else this
        siblings = "SIBLINGS " if expression.args.get("siblings") else ""
        return self.op_expressions(f"{this}ORDER {siblings}BY", expression, flat=this or flat)  # type: ignore

    def withfill_sql(self, expression: exp.WithFill) -> str:
        from_sql = self.sql(expression, "from")
        from_sql = f" FROM {from_sql}" if from_sql else ""
        to_sql = self.sql(expression, "to")
        to_sql = f" TO {to_sql}" if to_sql else ""
        step_sql = self.sql(expression, "step")
        step_sql = f" STEP {step_sql}" if step_sql else ""
        interpolated_values = [
            f"{self.sql(e, 'alias')} AS {self.sql(e, 'this')}"
            if isinstance(e, exp.Alias)
            else self.sql(e, "this")
            for e in expression.args.get("interpolate") or []
        ]
        interpolate = (
            f" INTERPOLATE ({', '.join(interpolated_values)})" if interpolated_values else ""
        )
        return f"WITH FILL{from_sql}{to_sql}{step_sql}{interpolate}"

    def cluster_sql(self, expression: exp.Cluster) -> str:
        return self.op_expressions("CLUSTER BY", expression)

    def distribute_sql(self, expression: exp.Distribute) -> str:
        return self.op_expressions("DISTRIBUTE BY", expression)

    def sort_sql(self, expression: exp.Sort) -> str:
        return self.op_expressions("SORT BY", expression)

    def ordered_sql(self, expression: exp.Ordered) -> str:
        desc = expression.args.get("desc")
        asc = not desc

        nulls_first = expression.args.get("nulls_first")
        nulls_last = not nulls_first
        nulls_are_large = self.dialect.NULL_ORDERING == "nulls_are_large"
        nulls_are_small = self.dialect.NULL_ORDERING == "nulls_are_small"
        nulls_are_last = self.dialect.NULL_ORDERING == "nulls_are_last"

        this = self.sql(expression, "this")

        sort_order = " DESC" if desc else (" ASC" if desc is False else "")
        nulls_sort_change = ""
        if nulls_first and (
            (asc and nulls_are_large) or (desc and nulls_are_small) or nulls_are_last
        ):
            nulls_sort_change = " NULLS FIRST"
        elif (
            nulls_last
            and ((asc and nulls_are_small) or (desc and nulls_are_large))
            and not nulls_are_last
        ):
            nulls_sort_change = " NULLS LAST"

        # If the NULLS FIRST/LAST clause is unsupported, we add another sort key to simulate it
        if nulls_sort_change and not self.NULL_ORDERING_SUPPORTED:
            window = expression.find_ancestor(exp.Window, exp.Select)
            if isinstance(window, exp.Window) and window.args.get("spec"):
                self.unsupported(
                    f"'{nulls_sort_change.strip()}' translation not supported in window functions"
                )
                nulls_sort_change = ""
            elif self.NULL_ORDERING_SUPPORTED is False and (
                (asc and nulls_sort_change == " NULLS LAST")
                or (desc and nulls_sort_change == " NULLS FIRST")
            ):
                # BigQuery does not allow these ordering/nulls combinations when used under
                # an aggregation func or under a window containing one
                ancestor = expression.find_ancestor(exp.AggFunc, exp.Window, exp.Select)

                if isinstance(ancestor, exp.Window):
                    ancestor = ancestor.this
                if isinstance(ancestor, exp.AggFunc):
                    self.unsupported(
                        f"'{nulls_sort_change.strip()}' translation not supported for aggregate functions with {sort_order} sort order"
                    )
                    nulls_sort_change = ""
            elif self.NULL_ORDERING_SUPPORTED is None:
                if expression.this.is_int:
                    self.unsupported(
                        f"'{nulls_sort_change.strip()}' translation not supported with positional ordering"
                    )
                elif not isinstance(expression.this, exp.Rand):
                    null_sort_order = " DESC" if nulls_sort_change == " NULLS FIRST" else ""
                    this = f"CASE WHEN {this} IS NULL THEN 1 ELSE 0 END{null_sort_order}, {this}"
                nulls_sort_change = ""

        with_fill = self.sql(expression, "with_fill")
        with_fill = f" {with_fill}" if with_fill else ""

        return f"{this}{sort_order}{nulls_sort_change}{with_fill}"

    def matchrecognizemeasure_sql(self, expression: exp.MatchRecognizeMeasure) -> str:
        window_frame = self.sql(expression, "window_frame")
        window_frame = f"{window_frame} " if window_frame else ""

        this = self.sql(expression, "this")

        return f"{window_frame}{this}"

    def matchrecognize_sql(self, expression: exp.MatchRecognize) -> str:
        partition = self.partition_by_sql(expression)
        order = self.sql(expression, "order")
        measures = self.expressions(expression, key="measures")
        measures = self.seg(f"MEASURES{self.seg(measures)}") if measures else ""
        rows = self.sql(expression, "rows")
        rows = self.seg(rows) if rows else ""
        after = self.sql(expression, "after")
        after = self.seg(after) if after else ""
        pattern = self.sql(expression, "pattern")
        pattern = self.seg(f"PATTERN ({pattern})") if pattern else ""
        definition_sqls = [
            f"{self.sql(definition, 'alias')} AS {self.sql(definition, 'this')}"
            for definition in expression.args.get("define", [])
        ]
        definitions = self.expressions(sqls=definition_sqls)
        define = self.seg(f"DEFINE{self.seg(definitions)}") if definitions else ""
        body = "".join(
            (
                partition,
                order,
                measures,
                rows,
                after,
                pattern,
                define,
            )
        )
        alias = self.sql(expression, "alias")
        alias = f" {alias}" if alias else ""
        return f"{self.seg('MATCH_RECOGNIZE')} {self.wrap(body)}{alias}"

    def query_modifiers(self, expression: exp.Expression, *sqls: str) -> str:
        limit = expression.args.get("limit")

        if self.LIMIT_FETCH == "LIMIT" and isinstance(limit, exp.Fetch):
            limit = exp.Limit(expression=exp.maybe_copy(limit.args.get("count")))
        elif self.LIMIT_FETCH == "FETCH" and isinstance(limit, exp.Limit):
            limit = exp.Fetch(direction="FIRST", count=exp.maybe_copy(limit.expression))

        return csv(
            *sqls,
            *[self.sql(join) for join in expression.args.get("joins") or []],
            self.sql(expression, "connect"),
            self.sql(expression, "match"),
            *[self.sql(lateral) for lateral in expression.args.get("laterals") or []],
            self.sql(expression, "prewhere"),
            self.sql(expression, "where"),
            self.sql(expression, "group"),
            self.sql(expression, "having"),
            *[gen(self, expression) for gen in self.AFTER_HAVING_MODIFIER_TRANSFORMS.values()],
            self.sql(expression, "order"),
            *self.offset_limit_modifiers(expression, isinstance(limit, exp.Fetch), limit),
            *self.after_limit_modifiers(expression),
            self.options_modifier(expression),
            sep="",
        )

    def options_modifier(self, expression: exp.Expression) -> str:
        options = self.expressions(expression, key="options")
        return f" {options}" if options else ""

    def queryoption_sql(self, expression: exp.QueryOption) -> str:
        return ""

    def offset_limit_modifiers(
        self,
        expression: exp.Expression,
        fetch: bool,
        limit: t.Optional[exp.Fetch | exp.Limit],
    ) -> t.List[str]:
        return [
            self.sql(expression, "offset") if fetch else self.sql(limit),
            self.sql(limit) if fetch else self.sql(expression, "offset"),
        ]

    def after_limit_modifiers(self, expression: exp.Expression) -> t.List[str]:
        locks = self.expressions(expression, key="locks", sep=" ")
        locks = f" {locks}" if locks else ""
        return [locks, self.sql(expression, "sample")]

    def select_sql(self, expression: exp.Select) -> str:
        into = expression.args.get("into")
        if not self.SUPPORTS_SELECT_INTO and into:
            into.pop()

        hint = self.sql(expression, "hint")
        distinct = self.sql(expression, "distinct")
        distinct = f" {distinct}" if distinct else ""
        kind = self.sql(expression, "kind")

        limit = expression.args.get("limit")
        if isinstance(limit, exp.Limit) and self.LIMIT_IS_TOP:
            top = self.limit_sql(limit, top=True)
            limit.pop()
        else:
            top = ""

        expressions = self.expressions(expression)

        if kind:
            if kind in self.SELECT_KINDS:
                kind = f" AS {kind}"
            else:
                if kind == "STRUCT":
                    expressions = self.expressions(
                        sqls=[
                            self.sql(
                                exp.Struct(
                                    expressions=[
                                        exp.PropertyEQ(this=e.args.get("alias"), expression=e.this)
                                        if isinstance(e, exp.Alias)
                                        else e
                                        for e in expression.expressions
                                    ]
                                )
                            )
                        ]
                    )
                kind = ""

        operation_modifiers = self.expressions(expression, key="operation_modifiers", sep=" ")
        operation_modifiers = f"{self.sep()}{operation_modifiers}" if operation_modifiers else ""

        # We use LIMIT_IS_TOP as a proxy for whether DISTINCT should go first because tsql and Teradata
        # are the only dialects that use LIMIT_IS_TOP and both place DISTINCT first.
        top_distinct = f"{distinct}{hint}{top}" if self.LIMIT_IS_TOP else f"{top}{hint}{distinct}"
        expressions = f"{self.sep()}{expressions}" if expressions else expressions
        sql = self.query_modifiers(
            expression,
            f"SELECT{top_distinct}{operation_modifiers}{kind}{expressions}",
            self.sql(expression, "into", comment=False),
            self.sql(expression, "from", comment=False),
        )

        # If both the CTE and SELECT clauses have comments, generate the latter earlier
        if expression.args.get("with"):
            sql = self.maybe_comment(sql, expression)
            expression.pop_comments()

        sql = self.prepend_ctes(expression, sql)

        if not self.SUPPORTS_SELECT_INTO and into:
            if into.args.get("temporary"):
                table_kind = " TEMPORARY"
            elif self.SUPPORTS_UNLOGGED_TABLES and into.args.get("unlogged"):
                table_kind = " UNLOGGED"
            else:
                table_kind = ""
            sql = f"CREATE{table_kind} TABLE {self.sql(into.this)} AS {sql}"

        return sql

    def schema_sql(self, expression: exp.Schema) -> str:
        this = self.sql(expression, "this")
        sql = self.schema_columns_sql(expression)
        return f"{this} {sql}" if this and sql else this or sql

    def schema_columns_sql(self, expression: exp.Schema) -> str:
        if expression.expressions:
            return f"({self.sep('')}{self.expressions(expression)}{self.seg(')', sep='')}"
        return ""

    def star_sql(self, expression: exp.Star) -> str:
        except_ = self.expressions(expression, key="except", flat=True)
        except_ = f"{self.seg(self.STAR_EXCEPT)} ({except_})" if except_ else ""
        replace = self.expressions(expression, key="replace", flat=True)
        replace = f"{self.seg('REPLACE')} ({replace})" if replace else ""
        rename = self.expressions(expression, key="rename", flat=True)
        rename = f"{self.seg('RENAME')} ({rename})" if rename else ""
        return f"*{except_}{replace}{rename}"

    def parameter_sql(self, expression: exp.Parameter) -> str:
        this = self.sql(expression, "this")
        return f"{self.PARAMETER_TOKEN}{this}"

    def sessionparameter_sql(self, expression: exp.SessionParameter) -> str:
        this = self.sql(expression, "this")
        kind = expression.text("kind")
        if kind:
            kind = f"{kind}."
        return f"@@{kind}{this}"

    def placeholder_sql(self, expression: exp.Placeholder) -> str:
        return f"{self.NAMED_PLACEHOLDER_TOKEN}{expression.name}" if expression.this else "?"

    def subquery_sql(self, expression: exp.Subquery, sep: str = " AS ") -> str:
        alias = self.sql(expression, "alias")
        alias = f"{sep}{alias}" if alias else ""
        sample = self.sql(expression, "sample")
        if self.dialect.ALIAS_POST_TABLESAMPLE and sample:
            alias = f"{sample}{alias}"

            # Set to None so it's not generated again by self.query_modifiers()
            expression.set("sample", None)

        pivots = self.expressions(expression, key="pivots", sep="", flat=True)
        sql = self.query_modifiers(expression, self.wrap(expression), alias, pivots)
        return self.prepend_ctes(expression, sql)

    def qualify_sql(self, expression: exp.Qualify) -> str:
        this = self.indent(self.sql(expression, "this"))
        return f"{self.seg('QUALIFY')}{self.sep()}{this}"

    def unnest_sql(self, expression: exp.Unnest) -> str:
        args = self.expressions(expression, flat=True)

        alias = expression.args.get("alias")
        offset = expression.args.get("offset")

        if self.UNNEST_WITH_ORDINALITY:
            if alias and isinstance(offset, exp.Expression):
                alias.append("columns", offset)

        if alias and self.dialect.UNNEST_COLUMN_ONLY:
            columns = alias.columns
            alias = self.sql(columns[0]) if columns else ""
        else:
            alias = self.sql(alias)

        alias = f" AS {alias}" if alias else alias
        if self.UNNEST_WITH_ORDINALITY:
            suffix = f" WITH ORDINALITY{alias}" if offset else alias
        else:
            if isinstance(offset, exp.Expression):
                suffix = f"{alias} WITH OFFSET AS {self.sql(offset)}"
            elif offset:
                suffix = f"{alias} WITH OFFSET"
            else:
                suffix = alias

        return f"UNNEST({args}){suffix}"

    def prewhere_sql(self, expression: exp.PreWhere) -> str:
        return ""

    def where_sql(self, expression: exp.Where) -> str:
        this = self.indent(self.sql(expression, "this"))
        return f"{self.seg('WHERE')}{self.sep()}{this}"

    def window_sql(self, expression: exp.Window) -> str:
        this = self.sql(expression, "this")
        partition = self.partition_by_sql(expression)
        order = expression.args.get("order")
        order = self.order_sql(order, flat=True) if order else ""
        spec = self.sql(expression, "spec")
        alias = self.sql(expression, "alias")
        over = self.sql(expression, "over") or "OVER"

        this = f"{this} {'AS' if expression.arg_key == 'windows' else over}"

        first = expression.args.get("first")
        if first is None:
            first = ""
        else:
            first = "FIRST" if first else "LAST"

        if not partition and not order and not spec and alias:
            return f"{this} {alias}"

        args = " ".join(arg for arg in (alias, first, partition, order, spec) if arg)
        return f"{this} ({args})"

    def partition_by_sql(self, expression: exp.Window | exp.MatchRecognize) -> str:
        partition = self.expressions(expression, key="partition_by", flat=True)
        return f"PARTITION BY {partition}" if partition else ""

    def windowspec_sql(self, expression: exp.WindowSpec) -> str:
        kind = self.sql(expression, "kind")
        start = csv(self.sql(expression, "start"), self.sql(expression, "start_side"), sep=" ")
        end = (
            csv(self.sql(expression, "end"), self.sql(expression, "end_side"), sep=" ")
            or "CURRENT ROW"
        )
        return f"{kind} BETWEEN {start} AND {end}"

    def withingroup_sql(self, expression: exp.WithinGroup) -> str:
        this = self.sql(expression, "this")
        expression_sql = self.sql(expression, "expression")[1:]  # order has a leading space
        return f"{this} WITHIN GROUP ({expression_sql})"

    def between_sql(self, expression: exp.Between) -> str:
        this = self.sql(expression, "this")
        low = self.sql(expression, "low")
        high = self.sql(expression, "high")
        return f"{this} BETWEEN {low} AND {high}"

    def bracket_offset_expressions(
        self, expression: exp.Bracket, index_offset: t.Optional[int] = None
    ) -> t.List[exp.Expression]:
        return apply_index_offset(
            expression.this,
            expression.expressions,
            (index_offset or self.dialect.INDEX_OFFSET) - expression.args.get("offset", 0),
        )

    def bracket_sql(self, expression: exp.Bracket) -> str:
        expressions = self.bracket_offset_expressions(expression)
        expressions_sql = ", ".join(self.sql(e) for e in expressions)
        return f"{self.sql(expression, 'this')}[{expressions_sql}]"

    def all_sql(self, expression: exp.All) -> str:
        return f"ALL {self.wrap(expression)}"

    def any_sql(self, expression: exp.Any) -> str:
        this = self.sql(expression, "this")
        if isinstance(expression.this, (*exp.UNWRAPPED_QUERIES, exp.Paren)):
            if isinstance(expression.this, exp.UNWRAPPED_QUERIES):
                this = self.wrap(this)
            return f"ANY{this}"
        return f"ANY {this}"

    def exists_sql(self, expression: exp.Exists) -> str:
        return f"EXISTS{self.wrap(expression)}"

    def case_sql(self, expression: exp.Case) -> str:
        this = self.sql(expression, "this")
        statements = [f"CASE {this}" if this else "CASE"]

        for e in expression.args["ifs"]:
            statements.append(f"WHEN {self.sql(e, 'this')}")
            statements.append(f"THEN {self.sql(e, 'true')}")

        default = self.sql(expression, "default")

        if default:
            statements.append(f"ELSE {default}")

        statements.append("END")

        if self.pretty and self.too_wide(statements):
            return self.indent("\n".join(statements), skip_first=True, skip_last=True)

        return " ".join(statements)

    def constraint_sql(self, expression: exp.Constraint) -> str:
        this = self.sql(expression, "this")
        expressions = self.expressions(expression, flat=True)
        return f"CONSTRAINT {this} {expressions}"

    def nextvaluefor_sql(self, expression: exp.NextValueFor) -> str:
        order = expression.args.get("order")
        order = f" OVER ({self.order_sql(order, flat=True)})" if order else ""
        return f"NEXT VALUE FOR {self.sql(expression, 'this')}{order}"

    def extract_sql(self, expression: exp.Extract) -> str:
        this = self.sql(expression, "this") if self.EXTRACT_ALLOWS_QUOTES else expression.this.name
        expression_sql = self.sql(expression, "expression")
        return f"EXTRACT({this} FROM {expression_sql})"

    def trim_sql(self, expression: exp.Trim) -> str:
        trim_type = self.sql(expression, "position")

        if trim_type == "LEADING":
            func_name = "LTRIM"
        elif trim_type == "TRAILING":
            func_name = "RTRIM"
        else:
            func_name = "TRIM"

        return self.func(func_name, expression.this, expression.expression)

    def convert_concat_args(self, expression: exp.Concat | exp.ConcatWs) -> t.List[exp.Expression]:
        args = expression.expressions
        if isinstance(expression, exp.ConcatWs):
            args = args[1:]  # Skip the delimiter

        if self.dialect.STRICT_STRING_CONCAT and expression.args.get("safe"):
            args = [exp.cast(e, exp.DataType.Type.TEXT) for e in args]

        if not self.dialect.CONCAT_COALESCE and expression.args.get("coalesce"):
            args = [exp.func("coalesce", e, exp.Literal.string("")) for e in args]

        return args

    def concat_sql(self, expression: exp.Concat) -> str:
        expressions = self.convert_concat_args(expression)

        # Some dialects don't allow a single-argument CONCAT call
        if not self.SUPPORTS_SINGLE_ARG_CONCAT and len(expressions) == 1:
            return self.sql(expressions[0])

        return self.func("CONCAT", *expressions)

    def concatws_sql(self, expression: exp.ConcatWs) -> str:
        return self.func(
            "CONCAT_WS",
            seq_get(expression.expressions, 0),
            *self.convert_concat_args(expression),
        )

    def check_sql(self, expression: exp.Check) -> str:
        this = self.sql(expression, key="this")
        return f"CHECK ({this})"

    def foreignkey_sql(self, expression: exp.ForeignKey) -> str:
        expressions = self.expressions(expression, flat=True)
        expressions = f" ({expressions})" if expressions else ""
        reference = self.sql(expression, "reference")
        reference = f" {reference}" if reference else ""
        delete = self.sql(expression, "delete")
        delete = f" ON DELETE {delete}" if delete else ""
        update = self.sql(expression, "update")
        update = f" ON UPDATE {update}" if update else ""
        return f"FOREIGN KEY{expressions}{reference}{delete}{update}"

    def primarykey_sql(self, expression: exp.ForeignKey) -> str:
        expressions = self.expressions(expression, flat=True)
        options = self.expressions(expression, key="options", flat=True, sep=" ")
        options = f" {options}" if options else ""
        return f"PRIMARY KEY ({expressions}){options}"

    def if_sql(self, expression: exp.If) -> str:
        return self.case_sql(exp.Case(ifs=[expression], default=expression.args.get("false")))

    def matchagainst_sql(self, expression: exp.MatchAgainst) -> str:
        modifier = expression.args.get("modifier")
        modifier = f" {modifier}" if modifier else ""
        return f"{self.func('MATCH', *expression.expressions)} AGAINST({self.sql(expression, 'this')}{modifier})"

    def jsonkeyvalue_sql(self, expression: exp.JSONKeyValue) -> str:
        return f"{self.sql(expression, 'this')}{self.JSON_KEY_VALUE_PAIR_SEP} {self.sql(expression, 'expression')}"

    def jsonpath_sql(self, expression: exp.JSONPath) -> str:
        path = self.expressions(expression, sep="", flat=True).lstrip(".")

        if expression.args.get("escape"):
            path = self.escape_str(path)

        if self.QUOTE_JSON_PATH:
            path = f"{self.dialect.QUOTE_START}{path}{self.dialect.QUOTE_END}"

        return path

    def json_path_part(self, expression: int | str | exp.JSONPathPart) -> str:
        if isinstance(expression, exp.JSONPathPart):
            transform = self.TRANSFORMS.get(expression.__class__)
            if not callable(transform):
                self.unsupported(f"Unsupported JSONPathPart type {expression.__class__.__name__}")
                return ""

            return transform(self, expression)

        if isinstance(expression, int):
            return str(expression)

        if self._quote_json_path_key_using_brackets and self.JSON_PATH_SINGLE_QUOTE_ESCAPE:
            escaped = expression.replace("'", "\\'")
            escaped = f"\\'{expression}\\'"
        else:
            escaped = expression.replace('"', '\\"')
            escaped = f'"{escaped}"'

        return escaped

    def formatjson_sql(self, expression: exp.FormatJson) -> str:
        return f"{self.sql(expression, 'this')} FORMAT JSON"

    def jsonobject_sql(self, expression: exp.JSONObject | exp.JSONObjectAgg) -> str:
        null_handling = expression.args.get("null_handling")
        null_handling = f" {null_handling}" if null_handling else ""

        unique_keys = expression.args.get("unique_keys")
        if unique_keys is not None:
            unique_keys = f" {'WITH' if unique_keys else 'WITHOUT'} UNIQUE KEYS"
        else:
            unique_keys = ""

        return_type = self.sql(expression, "return_type")
        return_type = f" RETURNING {return_type}" if return_type else ""
        encoding = self.sql(expression, "encoding")
        encoding = f" ENCODING {encoding}" if encoding else ""

        return self.func(
            "JSON_OBJECT" if isinstance(expression, exp.JSONObject) else "JSON_OBJECTAGG",
            *expression.expressions,
            suffix=f"{null_handling}{unique_keys}{return_type}{encoding})",
        )

    def jsonobjectagg_sql(self, expression: exp.JSONObjectAgg) -> str:
        return self.jsonobject_sql(expression)

    def jsonarray_sql(self, expression: exp.JSONArray) -> str:
        null_handling = expression.args.get("null_handling")
        null_handling = f" {null_handling}" if null_handling else ""
        return_type = self.sql(expression, "return_type")
        return_type = f" RETURNING {return_type}" if return_type else ""
        strict = " STRICT" if expression.args.get("strict") else ""
        return self.func(
            "JSON_ARRAY",
            *expression.expressions,
            suffix=f"{null_handling}{return_type}{strict})",
        )

    def jsonarrayagg_sql(self, expression: exp.JSONArrayAgg) -> str:
        this = self.sql(expression, "this")
        order = self.sql(expression, "order")
        null_handling = expression.args.get("null_handling")
        null_handling = f" {null_handling}" if null_handling else ""
        return_type = self.sql(expression, "return_type")
        return_type = f" RETURNING {return_type}" if return_type else ""
        strict = " STRICT" if expression.args.get("strict") else ""
        return self.func(
            "JSON_ARRAYAGG",
            this,
            suffix=f"{order}{null_handling}{return_type}{strict})",
        )

    def jsoncolumndef_sql(self, expression: exp.JSONColumnDef) -> str:
        path = self.sql(expression, "path")
        path = f" PATH {path}" if path else ""
        nested_schema = self.sql(expression, "nested_schema")

        if nested_schema:
            return f"NESTED{path} {nested_schema}"

        this = self.sql(expression, "this")
        kind = self.sql(expression, "kind")
        kind = f" {kind}" if kind else ""
        return f"{this}{kind}{path}"

    def jsonschema_sql(self, expression: exp.JSONSchema) -> str:
        return self.func("COLUMNS", *expression.expressions)

    def jsontable_sql(self, expression: exp.JSONTable) -> str:
        this = self.sql(expression, "this")
        path = self.sql(expression, "path")
        path = f", {path}" if path else ""
        error_handling = expression.args.get("error_handling")
        error_handling = f" {error_handling}" if error_handling else ""
        empty_handling = expression.args.get("empty_handling")
        empty_handling = f" {empty_handling}" if empty_handling else ""
        schema = self.sql(expression, "schema")
        return self.func(
            "JSON_TABLE",
            this,
            suffix=f"{path}{error_handling}{empty_handling} {schema})",
        )

    def openjsoncolumndef_sql(self, expression: exp.OpenJSONColumnDef) -> str:
        this = self.sql(expression, "this")
        kind = self.sql(expression, "kind")
        path = self.sql(expression, "path")
        path = f" {path}" if path else ""
        as_json = " AS JSON" if expression.args.get("as_json") else ""
        return f"{this} {kind}{path}{as_json}"

    def openjson_sql(self, expression: exp.OpenJSON) -> str:
        this = self.sql(expression, "this")
        path = self.sql(expression, "path")
        path = f", {path}" if path else ""
        expressions = self.expressions(expression)
        with_ = (
            f" WITH ({self.seg(self.indent(expressions), sep='')}{self.seg(')', sep='')}"
            if expressions
            else ""
        )
        return f"OPENJSON({this}{path}){with_}"

    def in_sql(self, expression: exp.In) -> str:
        query = expression.args.get("query")
        unnest = expression.args.get("unnest")
        field = expression.args.get("field")
        is_global = " GLOBAL" if expression.args.get("is_global") else ""

        if query:
            in_sql = self.sql(query)
        elif unnest:
            in_sql = self.in_unnest_op(unnest)
        elif field:
            in_sql = self.sql(field)
        else:
            in_sql = f"({self.expressions(expression, flat=True)})"

        return f"{self.sql(expression, 'this')}{is_global} IN {in_sql}"

    def in_unnest_op(self, unnest: exp.Unnest) -> str:
        return f"(SELECT {self.sql(unnest)})"

    def interval_sql(self, expression: exp.Interval) -> str:
        unit = self.sql(expression, "unit")
        if not self.INTERVAL_ALLOWS_PLURAL_FORM:
            unit = self.TIME_PART_SINGULARS.get(unit, unit)
        unit = f" {unit}" if unit else ""

        if self.SINGLE_STRING_INTERVAL:
            this = expression.this.name if expression.this else ""
            return f"INTERVAL '{this}{unit}'" if this else f"INTERVAL{unit}"

        this = self.sql(expression, "this")
        if this:
            unwrapped = isinstance(expression.this, self.UNWRAPPED_INTERVAL_VALUES)
            this = f" {this}" if unwrapped else f" ({this})"

        return f"INTERVAL{this}{unit}"

    def return_sql(self, expression: exp.Return) -> str:
        return f"RETURN {self.sql(expression, 'this')}"

    def reference_sql(self, expression: exp.Reference) -> str:
        this = self.sql(expression, "this")
        expressions = self.expressions(expression, flat=True)
        expressions = f"({expressions})" if expressions else ""
        options = self.expressions(expression, key="options", flat=True, sep=" ")
        options = f" {options}" if options else ""
        return f"REFERENCES {this}{expressions}{options}"

    def anonymous_sql(self, expression: exp.Anonymous) -> str:
        # We don't normalize qualified functions such as a.b.foo(), because they can be case-sensitive
        parent = expression.parent
        is_qualified = isinstance(parent, exp.Dot) and expression is parent.expression
        return self.func(
            self.sql(expression, "this"),
            *expression.expressions,
            normalize=not is_qualified,
        )

    def paren_sql(self, expression: exp.Paren) -> str:
        sql = self.seg(self.indent(self.sql(expression, "this")), sep="")
        return f"({sql}{self.seg(')', sep='')}"

    def neg_sql(self, expression: exp.Neg) -> str:
        # This makes sure we don't convert "- - 5" to "--5", which is a comment
        this_sql = self.sql(expression, "this")
        sep = " " if this_sql[0] == "-" else ""
        return f"-{sep}{this_sql}"

    def not_sql(self, expression: exp.Not) -> str:
        return f"NOT {self.sql(expression, 'this')}"

    def alias_sql(self, expression: exp.Alias) -> str:
        alias = self.sql(expression, "alias")
        alias = f" AS {alias}" if alias else ""
        return f"{self.sql(expression, 'this')}{alias}"

    def pivotalias_sql(self, expression: exp.PivotAlias) -> str:
        alias = expression.args["alias"]

        identifier_alias = isinstance(alias, exp.Identifier)
        literal_alias = isinstance(alias, exp.Literal)

        if identifier_alias and not self.UNPIVOT_ALIASES_ARE_IDENTIFIERS:
            alias.replace(exp.Literal.string(alias.output_name))
        elif not identifier_alias and literal_alias and self.UNPIVOT_ALIASES_ARE_IDENTIFIERS:
            alias.replace(exp.to_identifier(alias.output_name))

        return self.alias_sql(expression)

    def aliases_sql(self, expression: exp.Aliases) -> str:
        return f"{self.sql(expression, 'this')} AS ({self.expressions(expression, flat=True)})"

    def atindex_sql(self, expression: exp.AtTimeZone) -> str:
        this = self.sql(expression, "this")
        index = self.sql(expression, "expression")
        return f"{this} AT {index}"

    def attimezone_sql(self, expression: exp.AtTimeZone) -> str:
        this = self.sql(expression, "this")
        zone = self.sql(expression, "zone")
        return f"{this} AT TIME ZONE {zone}"

    def fromtimezone_sql(self, expression: exp.FromTimeZone) -> str:
        this = self.sql(expression, "this")
        zone = self.sql(expression, "zone")
        return f"{this} AT TIME ZONE {zone} AT TIME ZONE 'UTC'"

    def add_sql(self, expression: exp.Add) -> str:
        return self.binary(expression, "+")

    def and_sql(
        self,
        expression: exp.And,
        stack: t.Optional[t.List[str | exp.Expression]] = None,
    ) -> str:
        return self.connector_sql(expression, "AND", stack)

    def or_sql(
        self, expression: exp.Or, stack: t.Optional[t.List[str | exp.Expression]] = None
    ) -> str:
        return self.connector_sql(expression, "OR", stack)

    def xor_sql(
        self,
        expression: exp.Xor,
        stack: t.Optional[t.List[str | exp.Expression]] = None,
    ) -> str:
        return self.connector_sql(expression, "XOR", stack)

    def connector_sql(
        self,
        expression: exp.Connector,
        op: str,
        stack: t.Optional[t.List[str | exp.Expression]] = None,
    ) -> str:
        if stack is not None:
            if expression.expressions:
                stack.append(self.expressions(expression, sep=f" {op} "))
            else:
                stack.append(expression.right)
                if expression.comments and self.comments:
                    for comment in expression.comments:
                        if comment:
                            op += f" /*{self.pad_comment(comment)}*/"
                stack.extend((op, expression.left))
            return op

        stack = [expression]
        sqls: t.List[str] = []
        ops = set()

        while stack:
            node = stack.pop()
            if isinstance(node, exp.Connector):
                ops.add(getattr(self, f"{node.key}_sql")(node, stack))
            else:
                sql = self.sql(node)
                if sqls and sqls[-1] in ops:
                    sqls[-1] += f" {sql}"
                else:
                    sqls.append(sql)

        sep = "\n" if self.pretty and self.too_wide(sqls) else " "
        return sep.join(sqls)

    def bitwiseand_sql(self, expression: exp.BitwiseAnd) -> str:
        return self.binary(expression, "&")

    def bitwiseleftshift_sql(self, expression: exp.BitwiseLeftShift) -> str:
        return self.binary(expression, "<<")

    def bitwisenot_sql(self, expression: exp.BitwiseNot) -> str:
        return f"~{self.sql(expression, 'this')}"

    def bitwiseor_sql(self, expression: exp.BitwiseOr) -> str:
        return self.binary(expression, "|")

    def bitwiserightshift_sql(self, expression: exp.BitwiseRightShift) -> str:
        return self.binary(expression, ">>")

    def bitwisexor_sql(self, expression: exp.BitwiseXor) -> str:
        return self.binary(expression, "^")

    def cast_sql(self, expression: exp.Cast, safe_prefix: t.Optional[str] = None) -> str:
        format_sql = self.sql(expression, "format")
        format_sql = f" FORMAT {format_sql}" if format_sql else ""
        to_sql = self.sql(expression, "to")
        to_sql = f" {to_sql}" if to_sql else ""
        action = self.sql(expression, "action")
        action = f" {action}" if action else ""
        return f"{safe_prefix or ''}CAST({self.sql(expression, 'this')} AS{to_sql}{format_sql}{action})"

    def currentdate_sql(self, expression: exp.CurrentDate) -> str:
        zone = self.sql(expression, "this")
        return f"CURRENT_DATE({zone})" if zone else "CURRENT_DATE"

    def collate_sql(self, expression: exp.Collate) -> str:
        if self.COLLATE_IS_FUNC:
            return self.function_fallback_sql(expression)
        return self.binary(expression, "COLLATE")

    def command_sql(self, expression: exp.Command) -> str:
        return f"{self.sql(expression, 'this')} {expression.text('expression').strip()}"

    def comment_sql(self, expression: exp.Comment) -> str:
        this = self.sql(expression, "this")
        kind = expression.args["kind"]
        materialized = " MATERIALIZED" if expression.args.get("materialized") else ""
        exists_sql = " IF EXISTS " if expression.args.get("exists") else " "
        expression_sql = self.sql(expression, "expression")
        return f"COMMENT{exists_sql}ON{materialized} {kind} {this} IS {expression_sql}"

    def mergetreettlaction_sql(self, expression: exp.MergeTreeTTLAction) -> str:
        this = self.sql(expression, "this")
        delete = " DELETE" if expression.args.get("delete") else ""
        recompress = self.sql(expression, "recompress")
        recompress = f" RECOMPRESS {recompress}" if recompress else ""
        to_disk = self.sql(expression, "to_disk")
        to_disk = f" TO DISK {to_disk}" if to_disk else ""
        to_volume = self.sql(expression, "to_volume")
        to_volume = f" TO VOLUME {to_volume}" if to_volume else ""
        return f"{this}{delete}{recompress}{to_disk}{to_volume}"

    def mergetreettl_sql(self, expression: exp.MergeTreeTTL) -> str:
        where = self.sql(expression, "where")
        group = self.sql(expression, "group")
        aggregates = self.expressions(expression, key="aggregates")
        aggregates = self.seg("SET") + self.seg(aggregates) if aggregates else ""

        if not (where or group or aggregates) and len(expression.expressions) == 1:
            return f"TTL {self.expressions(expression, flat=True)}"

        return f"TTL{self.seg(self.expressions(expression))}{where}{group}{aggregates}"

    def transaction_sql(self, expression: exp.Transaction) -> str:
        return "BEGIN"

    def commit_sql(self, expression: exp.Commit) -> str:
        chain = expression.args.get("chain")
        if chain is not None:
            chain = " AND CHAIN" if chain else " AND NO CHAIN"

        return f"COMMIT{chain or ''}"

    def rollback_sql(self, expression: exp.Rollback) -> str:
        savepoint = expression.args.get("savepoint")
        savepoint = f" TO {savepoint}" if savepoint else ""
        return f"ROLLBACK{savepoint}"

    def altercolumn_sql(self, expression: exp.AlterColumn) -> str:
        this = self.sql(expression, "this")

        dtype = self.sql(expression, "dtype")
        if dtype:
            collate = self.sql(expression, "collate")
            collate = f" COLLATE {collate}" if collate else ""
            using = self.sql(expression, "using")
            using = f" USING {using}" if using else ""
            return f"ALTER COLUMN {this} SET DATA TYPE {dtype}{collate}{using}"

        default = self.sql(expression, "default")
        if default:
            return f"ALTER COLUMN {this} SET DEFAULT {default}"

        comment = self.sql(expression, "comment")
        if comment:
            return f"ALTER COLUMN {this} COMMENT {comment}"

        allow_null = expression.args.get("allow_null")
        drop = expression.args.get("drop")

        if not drop and not allow_null:
            self.unsupported("Unsupported ALTER COLUMN syntax")

        if allow_null is not None:
            keyword = "DROP" if drop else "SET"
            return f"ALTER COLUMN {this} {keyword} NOT NULL"

        return f"ALTER COLUMN {this} DROP DEFAULT"

    def alterdiststyle_sql(self, expression: exp.AlterDistStyle) -> str:
        this = self.sql(expression, "this")
        if not isinstance(expression.this, exp.Var):
            this = f"KEY DISTKEY {this}"
        return f"ALTER DISTSTYLE {this}"

    def altersortkey_sql(self, expression: exp.AlterSortKey) -> str:
        compound = " COMPOUND" if expression.args.get("compound") else ""
        this = self.sql(expression, "this")
        expressions = self.expressions(expression, flat=True)
        expressions = f"({expressions})" if expressions else ""
        return f"ALTER{compound} SORTKEY {this or expressions}"

    def alterrename_sql(self, expression: exp.AlterRename) -> str:
        if not self.RENAME_TABLE_WITH_DB:
            # Remove db from tables
            expression = expression.transform(
                lambda n: exp.table_(n.this) if isinstance(n, exp.Table) else n
            ).assert_is(exp.AlterRename)
        this = self.sql(expression, "this")
        return f"RENAME TO {this}"

    def renamecolumn_sql(self, expression: exp.RenameColumn) -> str:
        exists = " IF EXISTS" if expression.args.get("exists") else ""
        old_column = self.sql(expression, "this")
        new_column = self.sql(expression, "to")
        return f"RENAME COLUMN{exists} {old_column} TO {new_column}"

    def alterset_sql(self, expression: exp.AlterSet) -> str:
        exprs = self.expressions(expression, flat=True)
        return f"SET {exprs}"

    def alter_sql(self, expression: exp.Alter) -> str:
        actions = expression.args["actions"]

        if isinstance(actions[0], exp.ColumnDef):
            actions = self.add_column_sql(expression)
        elif isinstance(actions[0], exp.Schema):
            actions = self.expressions(expression, key="actions", prefix="ADD COLUMNS ")
        elif isinstance(actions[0], exp.Delete):
            actions = self.expressions(expression, key="actions", flat=True)
        elif isinstance(actions[0], exp.Query):
            actions = "AS " + self.expressions(expression, key="actions")
        else:
            actions = self.expressions(expression, key="actions", flat=True)

        exists = " IF EXISTS" if expression.args.get("exists") else ""
        on_cluster = self.sql(expression, "cluster")
        on_cluster = f" {on_cluster}" if on_cluster else ""
        only = " ONLY" if expression.args.get("only") else ""
        options = self.expressions(expression, key="options")
        options = f", {options}" if options else ""
        kind = self.sql(expression, "kind")
        not_valid = " NOT VALID" if expression.args.get("not_valid") else ""

        return f"ALTER {kind}{exists}{only} {self.sql(expression, 'this')}{on_cluster} {actions}{not_valid}{options}"

    def add_column_sql(self, expression: exp.Alter) -> str:
        if self.ALTER_TABLE_INCLUDE_COLUMN_KEYWORD:
            return self.expressions(
                expression,
                key="actions",
                prefix="ADD COLUMN ",
                skip_first=True,
            )
        return f"ADD {self.expressions(expression, key='actions', flat=True)}"

    def droppartition_sql(self, expression: exp.DropPartition) -> str:
        expressions = self.expressions(expression)
        exists = " IF EXISTS " if expression.args.get("exists") else " "
        return f"DROP{exists}{expressions}"

    def addconstraint_sql(self, expression: exp.AddConstraint) -> str:
        return f"ADD {self.expressions(expression)}"

    def distinct_sql(self, expression: exp.Distinct) -> str:
        this = self.expressions(expression, flat=True)

        if not self.MULTI_ARG_DISTINCT and len(expression.expressions) > 1:
            case = exp.case()
            for arg in expression.expressions:
                case = case.when(arg.is_(exp.null()), exp.null())
            this = self.sql(case.else_(f"({this})"))

        this = f" {this}" if this else ""

        on = self.sql(expression, "on")
        on = f" ON {on}" if on else ""
        return f"DISTINCT{this}{on}"

    def ignorenulls_sql(self, expression: exp.IgnoreNulls) -> str:
        return self._embed_ignore_nulls(expression, "IGNORE NULLS")

    def respectnulls_sql(self, expression: exp.RespectNulls) -> str:
        return self._embed_ignore_nulls(expression, "RESPECT NULLS")

    def havingmax_sql(self, expression: exp.HavingMax) -> str:
        this_sql = self.sql(expression, "this")
        expression_sql = self.sql(expression, "expression")
        kind = "MAX" if expression.args.get("max") else "MIN"
        return f"{this_sql} HAVING {kind} {expression_sql}"

    def intdiv_sql(self, expression: exp.IntDiv) -> str:
        return self.sql(
            exp.Cast(
                this=exp.Div(this=expression.this, expression=expression.expression),
                to=exp.DataType(this=exp.DataType.Type.INT),
            )
        )

    def dpipe_sql(self, expression: exp.DPipe) -> str:
        if self.dialect.STRICT_STRING_CONCAT and expression.args.get("safe"):
            return self.func(
                "CONCAT",
                *(exp.cast(e, exp.DataType.Type.TEXT) for e in expression.flatten()),
            )
        return self.binary(expression, "||")

    def div_sql(self, expression: exp.Div) -> str:
        l, r = expression.left, expression.right

        if not self.dialect.SAFE_DIVISION and expression.args.get("safe"):
            r.replace(exp.Nullif(this=r.copy(), expression=exp.Literal.number(0)))

        if self.dialect.TYPED_DIVISION and not expression.args.get("typed"):
            if not l.is_type(*exp.DataType.REAL_TYPES) and not r.is_type(*exp.DataType.REAL_TYPES):
                l.replace(exp.cast(l.copy(), to=exp.DataType.Type.DOUBLE))

        elif not self.dialect.TYPED_DIVISION and expression.args.get("typed"):
            if l.is_type(*exp.DataType.INTEGER_TYPES) and r.is_type(*exp.DataType.INTEGER_TYPES):
                return self.sql(
                    exp.cast(
                        l / r,
                        to=exp.DataType.Type.BIGINT,
                    )
                )

        return self.binary(expression, "/")

    def overlaps_sql(self, expression: exp.Overlaps) -> str:
        return self.binary(expression, "OVERLAPS")

    def distance_sql(self, expression: exp.Distance) -> str:
        return self.binary(expression, "<->")

    def dot_sql(self, expression: exp.Dot) -> str:
        return f"{self.sql(expression, 'this')}.{self.sql(expression, 'expression')}"

    def eq_sql(self, expression: exp.EQ) -> str:
        return self.binary(expression, "=")

    def propertyeq_sql(self, expression: exp.PropertyEQ) -> str:
        return self.binary(expression, ":=")

    def escape_sql(self, expression: exp.Escape) -> str:
        return self.binary(expression, "ESCAPE")

    def glob_sql(self, expression: exp.Glob) -> str:
        return self.binary(expression, "GLOB")

    def gt_sql(self, expression: exp.GT) -> str:
        return self.binary(expression, ">")

    def gte_sql(self, expression: exp.GTE) -> str:
        return self.binary(expression, ">=")

    def ilike_sql(self, expression: exp.ILike) -> str:
        return self.binary(expression, "ILIKE")

    def ilikeany_sql(self, expression: exp.ILikeAny) -> str:
        return self.binary(expression, "ILIKE ANY")

    def is_sql(self, expression: exp.Is) -> str:
        if not self.IS_BOOL_ALLOWED and isinstance(expression.expression, exp.Boolean):
            return self.sql(
                expression.this if expression.expression.this else exp.not_(expression.this)
            )
        return self.binary(expression, "IS")

    def like_sql(self, expression: exp.Like) -> str:
        return self.binary(expression, "LIKE")

    def likeany_sql(self, expression: exp.LikeAny) -> str:
        return self.binary(expression, "LIKE ANY")

    def similarto_sql(self, expression: exp.SimilarTo) -> str:
        return self.binary(expression, "SIMILAR TO")

    def lt_sql(self, expression: exp.LT) -> str:
        return self.binary(expression, "<")

    def lte_sql(self, expression: exp.LTE) -> str:
        return self.binary(expression, "<=")

    def mod_sql(self, expression: exp.Mod) -> str:
        return self.binary(expression, "%")

    def mul_sql(self, expression: exp.Mul) -> str:
        return self.binary(expression, "*")

    def neq_sql(self, expression: exp.NEQ) -> str:
        return self.binary(expression, "<>")

    def nullsafeeq_sql(self, expression: exp.NullSafeEQ) -> str:
        return self.binary(expression, "IS NOT DISTINCT FROM")

    def nullsafeneq_sql(self, expression: exp.NullSafeNEQ) -> str:
        return self.binary(expression, "IS DISTINCT FROM")

    def slice_sql(self, expression: exp.Slice) -> str:
        return self.binary(expression, ":")

    def sub_sql(self, expression: exp.Sub) -> str:
        return self.binary(expression, "-")

    def trycast_sql(self, expression: exp.TryCast) -> str:
        return self.cast_sql(expression, safe_prefix="TRY_")

    def try_sql(self, expression: exp.Try) -> str:
        if not self.TRY_SUPPORTED:
            self.unsupported("Unsupported TRY function")
            return self.sql(expression, "this")

        return self.func("TRY", expression.this)

    def log_sql(self, expression: exp.Log) -> str:
        this = expression.this
        expr = expression.expression

        if self.dialect.LOG_BASE_FIRST is False:
            this, expr = expr, this
        elif self.dialect.LOG_BASE_FIRST is None and expr:
            if this.name in ("2", "10"):
                return self.func(f"LOG{this.name}", expr)

            self.unsupported(f"Unsupported logarithm with base {self.sql(this)}")

        return self.func("LOG", this, expr)

    def use_sql(self, expression: exp.Use) -> str:
        kind = self.sql(expression, "kind")
        kind = f" {kind}" if kind else ""
        this = self.sql(expression, "this")
        this = f" {this}" if this else ""
        return f"USE{kind}{this}"

    def binary(self, expression: exp.Binary, op: str) -> str:
        sqls: t.List[str] = []
        stack: t.List[t.Union[str, exp.Expression]] = [expression]
        binary_type = type(expression)

        while stack:
            node = stack.pop()

            if type(node) is binary_type:
                op_func = node.args.get("operator")
                if op_func:
                    op = f"OPERATOR({self.sql(op_func)})"

                stack.append(node.right)
                stack.append(f" {self.maybe_comment(op, comments=node.comments)} ")
                stack.append(node.left)
            else:
                sqls.append(self.sql(node))

        return "".join(sqls)

    def function_fallback_sql(self, expression: exp.Func) -> str:
        args = []

        for key in expression.arg_types:
            arg_value = expression.args.get(key)

            if isinstance(arg_value, list):
                for value in arg_value:
                    args.append(value)
            elif arg_value is not None:
                args.append(arg_value)

        if self.dialect.PRESERVE_ORIGINAL_NAMES:
            name = (expression._meta and expression.meta.get("name")) or expression.sql_name()
        else:
            name = expression.sql_name()

        return self.func(name, *args)

    def func(
        self,
        name: str,
        *args: t.Optional[exp.Expression | str],
        prefix: str = "(",
        suffix: str = ")",
        normalize: bool = True,
    ) -> str:
        name = self.normalize_func(name) if normalize else name
        return f"{name}{prefix}{self.format_args(*args)}{suffix}"

    def format_args(self, *args: t.Optional[str | exp.Expression], sep: str = ", ") -> str:
        arg_sqls = tuple(
            self.sql(arg) for arg in args if arg is not None and not isinstance(arg, bool)
        )
        if self.pretty and self.too_wide(arg_sqls):
            return self.indent(
                "\n" + f"{sep.strip()}\n".join(arg_sqls) + "\n",
                skip_first=True,
                skip_last=True,
            )
        return sep.join(arg_sqls)

    def too_wide(self, args: t.Iterable) -> bool:
        return sum(len(arg) for arg in args) > self.max_text_width

    def format_time(
        self,
        expression: exp.Expression,
        inverse_time_mapping: t.Optional[t.Dict[str, str]] = None,
        inverse_time_trie: t.Optional[t.Dict] = None,
    ) -> t.Optional[str]:
        return format_time(
            self.sql(expression, "format"),
            inverse_time_mapping or self.dialect.INVERSE_TIME_MAPPING,
            inverse_time_trie or self.dialect.INVERSE_TIME_TRIE,
        )

    def expressions(
        self,
        expression: t.Optional[exp.Expression] = None,
        key: t.Optional[str] = None,
        sqls: t.Optional[t.Collection[str | exp.Expression]] = None,
        flat: bool = False,
        indent: bool = True,
        skip_first: bool = False,
        skip_last: bool = False,
        sep: str = ", ",
        prefix: str = "",
        dynamic: bool = False,
        new_line: bool = False,
    ) -> str:
        expressions = expression.args.get(key or "expressions") if expression else sqls

        if not expressions:
            return ""

        if flat:
            return sep.join(sql for sql in (self.sql(e) for e in expressions) if sql)

        num_sqls = len(expressions)
        result_sqls = []

        for i, e in enumerate(expressions):
            sql = self.sql(e, comment=False)
            if not sql:
                continue

            comments = self.maybe_comment("", e) if isinstance(e, exp.Expression) else ""

            if self.pretty:
                if self.leading_comma:
                    result_sqls.append(f"{sep if i > 0 else ''}{prefix}{sql}{comments}")
                else:
                    result_sqls.append(
                        f"{prefix}{sql}{(sep.rstrip() if comments else sep) if i + 1 < num_sqls else ''}{comments}"
                    )
            else:
                result_sqls.append(f"{prefix}{sql}{comments}{sep if i + 1 < num_sqls else ''}")

        if self.pretty and (not dynamic or self.too_wide(result_sqls)):
            if new_line:
                result_sqls.insert(0, "")
                result_sqls.append("")
            result_sql = "\n".join(s.rstrip() for s in result_sqls)
        else:
            result_sql = "".join(result_sqls)

        return (
            self.indent(result_sql, skip_first=skip_first, skip_last=skip_last)
            if indent
            else result_sql
        )

    def op_expressions(self, op: str, expression: exp.Expression, flat: bool = False) -> str:
        flat = flat or isinstance(expression.parent, exp.Properties)
        expressions_sql = self.expressions(expression, flat=flat)
        if flat:
            return f"{op} {expressions_sql}"
        return f"{self.seg(op)}{self.sep() if expressions_sql else ''}{expressions_sql}"

    def naked_property(self, expression: exp.Property) -> str:
        property_name = exp.Properties.PROPERTY_TO_NAME.get(expression.__class__)
        if not property_name:
            self.unsupported(f"Unsupported property {expression.__class__.__name__}")
        return f"{property_name} {self.sql(expression, 'this')}"

    def tag_sql(self, expression: exp.Tag) -> str:
        return f"{expression.args.get('prefix')}{self.sql(expression.this)}{expression.args.get('postfix')}"

    def token_sql(self, token_type: TokenType) -> str:
        return self.TOKEN_MAPPING.get(token_type, token_type.name)

    def userdefinedfunction_sql(self, expression: exp.UserDefinedFunction) -> str:
        this = self.sql(expression, "this")
        expressions = self.no_identify(self.expressions, expression)
        expressions = (
            self.wrap(expressions) if expression.args.get("wrapped") else f" {expressions}"
        )
        return f"{this}{expressions}" if expressions.strip() != "" else this

    def joinhint_sql(self, expression: exp.JoinHint) -> str:
        this = self.sql(expression, "this")
        expressions = self.expressions(expression, flat=True)
        return f"{this}({expressions})"

    def kwarg_sql(self, expression: exp.Kwarg) -> str:
        return self.binary(expression, "=>")

    def when_sql(self, expression: exp.When) -> str:
        matched = "MATCHED" if expression.args["matched"] else "NOT MATCHED"
        source = " BY SOURCE" if self.MATCHED_BY_SOURCE and expression.args.get("source") else ""
        condition = self.sql(expression, "condition")
        condition = f" AND {condition}" if condition else ""

        then_expression = expression.args.get("then")
        if isinstance(then_expression, exp.Insert):
            this = self.sql(then_expression, "this")
            this = f"INSERT {this}" if this else "INSERT"
            then = self.sql(then_expression, "expression")
            then = f"{this} VALUES {then}" if then else this
        elif isinstance(then_expression, exp.Update):
            if isinstance(then_expression.args.get("expressions"), exp.Star):
                then = f"UPDATE {self.sql(then_expression, 'expressions')}"
            else:
                then = f"UPDATE SET {self.expressions(then_expression, flat=True)}"
        else:
            then = self.sql(then_expression)
        return f"WHEN {matched}{source}{condition} THEN {then}"

    def whens_sql(self, expression: exp.Whens) -> str:
        return self.expressions(expression, sep=" ", indent=False)

    def merge_sql(self, expression: exp.Merge) -> str:
        table = expression.this
        table_alias = ""

        hints = table.args.get("hints")
        if hints and table.alias and isinstance(hints[0], exp.WithTableHint):
            # T-SQL syntax is MERGE ... <target_table> [WITH (<merge_hint>)] [[AS] table_alias]
            table_alias = f" AS {self.sql(table.args['alias'].pop())}"

        this = self.sql(table)
        using = f"USING {self.sql(expression, 'using')}"
        on = f"ON {self.sql(expression, 'on')}"
        whens = self.sql(expression, "whens")

        returning = self.sql(expression, "returning")
        if returning:
            whens = f"{whens}{returning}"

        sep = self.sep()

        return self.prepend_ctes(
            expression,
            f"MERGE INTO {this}{table_alias}{sep}{using}{sep}{on}{sep}{whens}",
        )

    @unsupported_args("format")
    def tochar_sql(self, expression: exp.ToChar) -> str:
        return self.sql(exp.cast(expression.this, exp.DataType.Type.TEXT))

    def tonumber_sql(self, expression: exp.ToNumber) -> str:
        if not self.SUPPORTS_TO_NUMBER:
            self.unsupported("Unsupported TO_NUMBER function")
            return self.sql(exp.cast(expression.this, exp.DataType.Type.DOUBLE))

        fmt = expression.args.get("format")
        if not fmt:
            self.unsupported("Conversion format is required for TO_NUMBER")
            return self.sql(exp.cast(expression.this, exp.DataType.Type.DOUBLE))

        return self.func("TO_NUMBER", expression.this, fmt)

    def dictproperty_sql(self, expression: exp.DictProperty) -> str:
        this = self.sql(expression, "this")
        kind = self.sql(expression, "kind")
        settings_sql = self.expressions(expression, key="settings", sep=" ")
        args = f"({self.sep('')}{settings_sql}{self.seg(')', sep='')}" if settings_sql else "()"
        return f"{this}({kind}{args})"

    def dictrange_sql(self, expression: exp.DictRange) -> str:
        this = self.sql(expression, "this")
        max = self.sql(expression, "max")
        min = self.sql(expression, "min")
        return f"{this}(MIN {min} MAX {max})"

    def dictsubproperty_sql(self, expression: exp.DictSubProperty) -> str:
        return f"{self.sql(expression, 'this')} {self.sql(expression, 'value')}"

    def duplicatekeyproperty_sql(self, expression: exp.DuplicateKeyProperty) -> str:
        return f"DUPLICATE KEY ({self.expressions(expression, flat=True)})"

    # https://docs.starrocks.io/docs/sql-reference/sql-statements/table_bucket_part_index/CREATE_TABLE/
    def uniquekeyproperty_sql(self, expression: exp.UniqueKeyProperty) -> str:
        return f"UNIQUE KEY ({self.expressions(expression, flat=True)})"

    # https://docs.starrocks.io/docs/sql-reference/sql-statements/data-definition/CREATE_TABLE/#distribution_desc
    def distributedbyproperty_sql(self, expression: exp.DistributedByProperty) -> str:
        expressions = self.expressions(expression, flat=True)
        expressions = f" {self.wrap(expressions)}" if expressions else ""
        buckets = self.sql(expression, "buckets")
        kind = self.sql(expression, "kind")
        buckets = f" BUCKETS {buckets}" if buckets else ""
        order = self.sql(expression, "order")
        return f"DISTRIBUTED BY {kind}{expressions}{buckets}{order}"

    def oncluster_sql(self, expression: exp.OnCluster) -> str:
        return ""

    def clusteredbyproperty_sql(self, expression: exp.ClusteredByProperty) -> str:
        expressions = self.expressions(expression, key="expressions", flat=True)
        sorted_by = self.expressions(expression, key="sorted_by", flat=True)
        sorted_by = f" SORTED BY ({sorted_by})" if sorted_by else ""
        buckets = self.sql(expression, "buckets")
        return f"CLUSTERED BY ({expressions}){sorted_by} INTO {buckets} BUCKETS"

    def anyvalue_sql(self, expression: exp.AnyValue) -> str:
        this = self.sql(expression, "this")
        having = self.sql(expression, "having")

        if having:
            this = f"{this} HAVING {'MAX' if expression.args.get('max') else 'MIN'} {having}"

        return self.func("ANY_VALUE", this)

    def querytransform_sql(self, expression: exp.QueryTransform) -> str:
        transform = self.func("TRANSFORM", *expression.expressions)
        row_format_before = self.sql(expression, "row_format_before")
        row_format_before = f" {row_format_before}" if row_format_before else ""
        record_writer = self.sql(expression, "record_writer")
        record_writer = f" RECORDWRITER {record_writer}" if record_writer else ""
        using = f" USING {self.sql(expression, 'command_script')}"
        schema = self.sql(expression, "schema")
        schema = f" AS {schema}" if schema else ""
        row_format_after = self.sql(expression, "row_format_after")
        row_format_after = f" {row_format_after}" if row_format_after else ""
        record_reader = self.sql(expression, "record_reader")
        record_reader = f" RECORDREADER {record_reader}" if record_reader else ""
        return f"{transform}{row_format_before}{record_writer}{using}{schema}{row_format_after}{record_reader}"

    def indexconstraintoption_sql(self, expression: exp.IndexConstraintOption) -> str:
        key_block_size = self.sql(expression, "key_block_size")
        if key_block_size:
            return f"KEY_BLOCK_SIZE = {key_block_size}"

        using = self.sql(expression, "using")
        if using:
            return f"USING {using}"

        parser = self.sql(expression, "parser")
        if parser:
            return f"WITH PARSER {parser}"

        comment = self.sql(expression, "comment")
        if comment:
            return f"COMMENT {comment}"

        visible = expression.args.get("visible")
        if visible is not None:
            return "VISIBLE" if visible else "INVISIBLE"

        engine_attr = self.sql(expression, "engine_attr")
        if engine_attr:
            return f"ENGINE_ATTRIBUTE = {engine_attr}"

        secondary_engine_attr = self.sql(expression, "secondary_engine_attr")
        if secondary_engine_attr:
            return f"SECONDARY_ENGINE_ATTRIBUTE = {secondary_engine_attr}"

        self.unsupported("Unsupported index constraint option.")
        return ""

    def checkcolumnconstraint_sql(self, expression: exp.CheckColumnConstraint) -> str:
        enforced = " ENFORCED" if expression.args.get("enforced") else ""
        return f"CHECK ({self.sql(expression, 'this')}){enforced}"

    def indexcolumnconstraint_sql(self, expression: exp.IndexColumnConstraint) -> str:
        kind = self.sql(expression, "kind")
        kind = f"{kind} INDEX" if kind else "INDEX"
        this = self.sql(expression, "this")
        this = f" {this}" if this else ""
        index_type = self.sql(expression, "index_type")
        index_type = f" USING {index_type}" if index_type else ""
        expressions = self.expressions(expression, flat=True)
        expressions = f" ({expressions})" if expressions else ""
        options = self.expressions(expression, key="options", sep=" ")
        options = f" {options}" if options else ""
        return f"{kind}{this}{index_type}{expressions}{options}"

    def nvl2_sql(self, expression: exp.Nvl2) -> str:
        if self.NVL2_SUPPORTED:
            return self.function_fallback_sql(expression)

        case = exp.Case().when(
            expression.this.is_(exp.null()).not_(copy=False),
            expression.args["true"],
            copy=False,
        )
        else_cond = expression.args.get("false")
        if else_cond:
            case.else_(else_cond, copy=False)

        return self.sql(case)

    def comprehension_sql(self, expression: exp.Comprehension) -> str:
        this = self.sql(expression, "this")
        expr = self.sql(expression, "expression")
        iterator = self.sql(expression, "iterator")
        condition = self.sql(expression, "condition")
        condition = f" IF {condition}" if condition else ""
        return f"{this} FOR {expr} IN {iterator}{condition}"

    def columnprefix_sql(self, expression: exp.ColumnPrefix) -> str:
        return f"{self.sql(expression, 'this')}({self.sql(expression, 'expression')})"

    def opclass_sql(self, expression: exp.Opclass) -> str:
        return f"{self.sql(expression, 'this')} {self.sql(expression, 'expression')}"

    def predict_sql(self, expression: exp.Predict) -> str:
        model = self.sql(expression, "this")
        model = f"MODEL {model}"
        table = self.sql(expression, "expression")
        table = f"TABLE {table}" if not isinstance(expression.expression, exp.Subquery) else table
        parameters = self.sql(expression, "params_struct")
        return self.func("PREDICT", model, table, parameters or None)

    def forin_sql(self, expression: exp.ForIn) -> str:
        this = self.sql(expression, "this")
        expression_sql = self.sql(expression, "expression")
        return f"FOR {this} DO {expression_sql}"

    def refresh_sql(self, expression: exp.Refresh) -> str:
        this = self.sql(expression, "this")
        table = "" if isinstance(expression.this, exp.Literal) else "TABLE "
        return f"REFRESH {table}{this}"

    def toarray_sql(self, expression: exp.ToArray) -> str:
        arg = expression.this
        if not arg.type:
            from sqlglot.optimizer.annotate_types import annotate_types

            arg = annotate_types(arg)

        if arg.is_type(exp.DataType.Type.ARRAY):
            return self.sql(arg)

        cond_for_null = arg.is_(exp.null())
        return self.sql(exp.func("IF", cond_for_null, exp.null(), exp.array(arg, copy=False)))

    def tsordstotime_sql(self, expression: exp.TsOrDsToTime) -> str:
        this = expression.this
        if isinstance(this, exp.TsOrDsToTime) or this.is_type(exp.DataType.Type.TIME):
            return self.sql(this)

        return self.sql(exp.cast(this, exp.DataType.Type.TIME))

    def tsordstotimestamp_sql(self, expression: exp.TsOrDsToTimestamp) -> str:
        this = expression.this
        if isinstance(this, exp.TsOrDsToTimestamp) or this.is_type(exp.DataType.Type.TIMESTAMP):
            return self.sql(this)

        return self.sql(exp.cast(this, exp.DataType.Type.TIMESTAMP, dialect=self.dialect))

    def tsordstodatetime_sql(self, expression: exp.TsOrDsToDatetime) -> str:
        this = expression.this
        if isinstance(this, exp.TsOrDsToDatetime) or this.is_type(exp.DataType.Type.DATETIME):
            return self.sql(this)

        return self.sql(exp.cast(this, exp.DataType.Type.DATETIME, dialect=self.dialect))

    def tsordstodate_sql(self, expression: exp.TsOrDsToDate) -> str:
        this = expression.this
        time_format = self.format_time(expression)

        if time_format and time_format not in (
            self.dialect.TIME_FORMAT,
            self.dialect.DATE_FORMAT,
        ):
            return self.sql(
                exp.cast(
                    exp.StrToTime(this=this, format=expression.args["format"]),
                    exp.DataType.Type.DATE,
                )
            )

        if isinstance(this, exp.TsOrDsToDate) or this.is_type(exp.DataType.Type.DATE):
            return self.sql(this)

        return self.sql(exp.cast(this, exp.DataType.Type.DATE))

    def unixdate_sql(self, expression: exp.UnixDate) -> str:
        return self.sql(
            exp.func(
                "DATEDIFF",
                expression.this,
                exp.cast(exp.Literal.string("1970-01-01"), exp.DataType.Type.DATE),
                "day",
            )
        )

    def lastday_sql(self, expression: exp.LastDay) -> str:
        if self.LAST_DAY_SUPPORTS_DATE_PART:
            return self.function_fallback_sql(expression)

        unit = expression.text("unit")
        if unit and unit != "MONTH":
            self.unsupported("Date parts are not supported in LAST_DAY.")

        return self.func("LAST_DAY", expression.this)

    def dateadd_sql(self, expression: exp.DateAdd) -> str:
        from sqlglot.dialects.dialect import unit_to_str

        return self.func(
            "DATE_ADD", expression.this, expression.expression, unit_to_str(expression)
        )

    def arrayany_sql(self, expression: exp.ArrayAny) -> str:
        if self.CAN_IMPLEMENT_ARRAY_ANY:
            filtered = exp.ArrayFilter(this=expression.this, expression=expression.expression)
            filtered_not_empty = exp.ArraySize(this=filtered).neq(0)
            original_is_empty = exp.ArraySize(this=expression.this).eq(0)
            return self.sql(exp.paren(original_is_empty.or_(filtered_not_empty)))

        from sqlglot.dialects import Dialect

        # SQLGlot's executor supports ARRAY_ANY, so we don't wanna warn for the SQLGlot dialect
        if self.dialect.__class__ != Dialect:
            self.unsupported("ARRAY_ANY is unsupported")

        return self.function_fallback_sql(expression)

    def struct_sql(self, expression: exp.Struct) -> str:
        expression.set(
            "expressions",
            [
                exp.alias_(e.expression, e.name if e.this.is_string else e.this)
                if isinstance(e, exp.PropertyEQ)
                else e
                for e in expression.expressions
            ],
        )

        return self.function_fallback_sql(expression)

    def partitionrange_sql(self, expression: exp.PartitionRange) -> str:
        low = self.sql(expression, "this")
        high = self.sql(expression, "expression")

        return f"{low} TO {high}"

    def truncatetable_sql(self, expression: exp.TruncateTable) -> str:
        target = "DATABASE" if expression.args.get("is_database") else "TABLE"
        tables = f" {self.expressions(expression)}"

        exists = " IF EXISTS" if expression.args.get("exists") else ""

        on_cluster = self.sql(expression, "cluster")
        on_cluster = f" {on_cluster}" if on_cluster else ""

        identity = self.sql(expression, "identity")
        identity = f" {identity} IDENTITY" if identity else ""

        option = self.sql(expression, "option")
        option = f" {option}" if option else ""

        partition = self.sql(expression, "partition")
        partition = f" {partition}" if partition else ""

        return f"TRUNCATE {target}{exists}{tables}{on_cluster}{identity}{option}{partition}"

    # This transpiles T-SQL's CONVERT function
    # https://learn.microsoft.com/en-us/sql/t-sql/functions/cast-and-convert-transact-sql?view=sql-server-ver16
    def convert_sql(self, expression: exp.Convert) -> str:
        to = expression.this
        value = expression.expression
        style = expression.args.get("style")
        safe = expression.args.get("safe")
        strict = expression.args.get("strict")

        if not to or not value:
            return ""

        # Retrieve length of datatype and override to default if not specified
        if not seq_get(to.expressions, 0) and to.this in self.PARAMETERIZABLE_TEXT_TYPES:
            to = exp.DataType.build(to.this, expressions=[exp.Literal.number(30)], nested=False)

        transformed: t.Optional[exp.Expression] = None
        cast = exp.Cast if strict else exp.TryCast

        # Check whether a conversion with format (T-SQL calls this 'style') is applicable
        if isinstance(style, exp.Literal) and style.is_int:
            from sqlglot.dialects.tsql import TSQL

            style_value = style.name
            converted_style = TSQL.CONVERT_FORMAT_MAPPING.get(style_value)
            if not converted_style:
                self.unsupported(f"Unsupported T-SQL 'style' value: {style_value}")

            fmt = exp.Literal.string(converted_style)

            if to.this == exp.DataType.Type.DATE:
                transformed = exp.StrToDate(this=value, format=fmt)
            elif to.this in (exp.DataType.Type.DATETIME, exp.DataType.Type.DATETIME2):
                transformed = exp.StrToTime(this=value, format=fmt)
            elif to.this in self.PARAMETERIZABLE_TEXT_TYPES:
                transformed = cast(this=exp.TimeToStr(this=value, format=fmt), to=to, safe=safe)
            elif to.this == exp.DataType.Type.TEXT:
                transformed = exp.TimeToStr(this=value, format=fmt)

        if not transformed:
            transformed = cast(this=value, to=to, safe=safe)

        return self.sql(transformed)

    def _jsonpathkey_sql(self, expression: exp.JSONPathKey) -> str:
        this = expression.this
        if isinstance(this, exp.JSONPathWildcard):
            this = self.json_path_part(this)
            return f".{this}" if this else ""

        if exp.SAFE_IDENTIFIER_RE.match(this):
            return f".{this}"

        this = self.json_path_part(this)
        return (
            f"[{this}]"
            if self._quote_json_path_key_using_brackets and self.JSON_PATH_BRACKETED_KEY_SUPPORTED
            else f".{this}"
        )

    def _jsonpathsubscript_sql(self, expression: exp.JSONPathSubscript) -> str:
        this = self.json_path_part(expression.this)
        return f"[{this}]" if this else ""

    def _simplify_unless_literal(self, expression: E) -> E:
        if not isinstance(expression, exp.Literal):
            from sqlglot.optimizer.simplify import simplify

            expression = simplify(expression, dialect=self.dialect)

        return expression

    def _embed_ignore_nulls(self, expression: exp.IgnoreNulls | exp.RespectNulls, text: str) -> str:
        if self.IGNORE_NULLS_IN_FUNC and not expression.meta.get("inline"):
            # The first modifier here will be the one closest to the AggFunc's arg
            mods = sorted(
                expression.find_all(exp.HavingMax, exp.Order, exp.Limit),
                key=lambda x: 0
                if isinstance(x, exp.HavingMax)
                else (1 if isinstance(x, exp.Order) else 2),
            )

            if mods:
                mod = mods[0]
                this = expression.__class__(this=mod.this.copy())
                this.meta["inline"] = True
                mod.this.replace(this)
                return self.sql(expression.this)

            agg_func = expression.find(exp.AggFunc)

            if agg_func:
                return self.sql(agg_func)[:-1] + f" {text})"

        return f"{self.sql(expression, 'this')} {text}"

    def _replace_line_breaks(self, string: str) -> str:
        """We don't want to extra indent line breaks so we temporarily replace them with sentinels."""
        if self.pretty:
            return string.replace("\n", self.SENTINEL_LINE_BREAK)
        return string

    def copyparameter_sql(self, expression: exp.CopyParameter) -> str:
        option = self.sql(expression, "this")

        if expression.expressions:
            upper = option.upper()

            # Snowflake FILE_FORMAT options are separated by whitespace
            sep = " " if upper == "FILE_FORMAT" else ", "

            # Databricks copy/format options do not set their list of values with EQ
            op = " " if upper in ("COPY_OPTIONS", "FORMAT_OPTIONS") else " = "
            values = self.expressions(expression, flat=True, sep=sep)
            return f"{option}{op}({values})"

        value = self.sql(expression, "expression")

        if not value:
            return option

        op = " = " if self.COPY_PARAMS_EQ_REQUIRED else " "

        return f"{option}{op}{value}"

    def credentials_sql(self, expression: exp.Credentials) -> str:
        cred_expr = expression.args.get("credentials")
        if isinstance(cred_expr, exp.Literal):
            # Redshift case: CREDENTIALS <string>
            credentials = self.sql(expression, "credentials")
            credentials = f"CREDENTIALS {credentials}" if credentials else ""
        else:
            # Snowflake case: CREDENTIALS = (...)
            credentials = self.expressions(expression, key="credentials", flat=True, sep=" ")
            credentials = f"CREDENTIALS = ({credentials})" if cred_expr is not None else ""

        storage = self.sql(expression, "storage")
        storage = f"STORAGE_INTEGRATION = {storage}" if storage else ""

        encryption = self.expressions(expression, key="encryption", flat=True, sep=" ")
        encryption = f" ENCRYPTION = ({encryption})" if encryption else ""

        iam_role = self.sql(expression, "iam_role")
        iam_role = f"IAM_ROLE {iam_role}" if iam_role else ""

        region = self.sql(expression, "region")
        region = f" REGION {region}" if region else ""

        return f"{credentials}{storage}{encryption}{iam_role}{region}"

    def copy_sql(self, expression: exp.Copy) -> str:
        this = self.sql(expression, "this")
        this = f" INTO {this}" if self.COPY_HAS_INTO_KEYWORD else f" {this}"

        credentials = self.sql(expression, "credentials")
        credentials = self.seg(credentials) if credentials else ""
        kind = self.seg("FROM" if expression.args.get("kind") else "TO")
        files = self.expressions(expression, key="files", flat=True)

        sep = ", " if self.dialect.COPY_PARAMS_ARE_CSV else " "
        params = self.expressions(
            expression,
            key="params",
            sep=sep,
            new_line=True,
            skip_last=True,
            skip_first=True,
            indent=self.COPY_PARAMS_ARE_WRAPPED,
        )

        if params:
            if self.COPY_PARAMS_ARE_WRAPPED:
                params = f" WITH ({params})"
            elif not self.pretty:
                params = f" {params}"

        return f"COPY{this}{kind} {files}{credentials}{params}"

    def semicolon_sql(self, expression: exp.Semicolon) -> str:
        return ""

    def datadeletionproperty_sql(self, expression: exp.DataDeletionProperty) -> str:
        on_sql = "ON" if expression.args.get("on") else "OFF"
        filter_col: t.Optional[str] = self.sql(expression, "filter_column")
        filter_col = f"FILTER_COLUMN={filter_col}" if filter_col else None
        retention_period: t.Optional[str] = self.sql(expression, "retention_period")
        retention_period = f"RETENTION_PERIOD={retention_period}" if retention_period else None

        if filter_col or retention_period:
            on_sql = self.func("ON", filter_col, retention_period)

        return f"DATA_DELETION={on_sql}"

    def maskingpolicycolumnconstraint_sql(
        self, expression: exp.MaskingPolicyColumnConstraint
    ) -> str:
        this = self.sql(expression, "this")
        expressions = self.expressions(expression, flat=True)
        expressions = f" USING ({expressions})" if expressions else ""
        return f"MASKING POLICY {this}{expressions}"

    def gapfill_sql(self, expression: exp.GapFill) -> str:
        this = self.sql(expression, "this")
        this = f"TABLE {this}"
        return self.func("GAP_FILL", this, *[v for k, v in expression.args.items() if k != "this"])

    def scope_resolution(self, rhs: str, scope_name: str) -> str:
        return self.func("SCOPE_RESOLUTION", scope_name or None, rhs)

    def scoperesolution_sql(self, expression: exp.ScopeResolution) -> str:
        this = self.sql(expression, "this")
        expr = expression.expression

        if isinstance(expr, exp.Func):
            # T-SQL's CLR functions are case sensitive
            expr = f"{self.sql(expr, 'this')}({self.format_args(*expr.expressions)})"
        else:
            expr = self.sql(expression, "expression")

        return self.scope_resolution(expr, this)

    def parsejson_sql(self, expression: exp.ParseJSON) -> str:
        if self.PARSE_JSON_NAME is None:
            return self.sql(expression.this)

        return self.func(self.PARSE_JSON_NAME, expression.this, expression.expression)

    def rand_sql(self, expression: exp.Rand) -> str:
        lower = self.sql(expression, "lower")
        upper = self.sql(expression, "upper")

        if lower and upper:
            return f"({upper} - {lower}) * {self.func('RAND', expression.this)} + {lower}"
        return self.func("RAND", expression.this)

    def changes_sql(self, expression: exp.Changes) -> str:
        information = self.sql(expression, "information")
        information = f"INFORMATION => {information}"
        at_before = self.sql(expression, "at_before")
        at_before = f"{self.seg('')}{at_before}" if at_before else ""
        end = self.sql(expression, "end")
        end = f"{self.seg('')}{end}" if end else ""

        return f"CHANGES ({information}){at_before}{end}"

    def pad_sql(self, expression: exp.Pad) -> str:
        prefix = "L" if expression.args.get("is_left") else "R"

        fill_pattern = self.sql(expression, "fill_pattern") or None
        if not fill_pattern and self.PAD_FILL_PATTERN_IS_REQUIRED:
            fill_pattern = "' '"

        return self.func(f"{prefix}PAD", expression.this, expression.expression, fill_pattern)

    def summarize_sql(self, expression: exp.Summarize) -> str:
        table = " TABLE" if expression.args.get("table") else ""
        return f"SUMMARIZE{table} {self.sql(expression.this)}"

    def explodinggenerateseries_sql(self, expression: exp.ExplodingGenerateSeries) -> str:
        generate_series = exp.GenerateSeries(**expression.args)

        parent = expression.parent
        if isinstance(parent, (exp.Alias, exp.TableAlias)):
            parent = parent.parent

        if self.SUPPORTS_EXPLODING_PROJECTIONS and not isinstance(parent, (exp.Table, exp.Unnest)):
            return self.sql(exp.Unnest(expressions=[generate_series]))

        if isinstance(parent, exp.Select):
            self.unsupported("GenerateSeries projection unnesting is not supported.")

        return self.sql(generate_series)

    def arrayconcat_sql(self, expression: exp.ArrayConcat, name: str = "ARRAY_CONCAT") -> str:
        exprs = expression.expressions
        if not self.ARRAY_CONCAT_IS_VAR_LEN:
            rhs = reduce(lambda x, y: exp.ArrayConcat(this=x, expressions=[y]), exprs)
        else:
            rhs = self.expressions(expression)

        return self.func(name, expression.this, rhs or None)

    def converttimezone_sql(self, expression: exp.ConvertTimezone) -> str:
        if self.SUPPORTS_CONVERT_TIMEZONE:
            return self.function_fallback_sql(expression)

        source_tz = expression.args.get("source_tz")
        target_tz = expression.args.get("target_tz")
        timestamp = expression.args.get("timestamp")

        if source_tz and timestamp:
            timestamp = exp.AtTimeZone(
                this=exp.cast(timestamp, exp.DataType.Type.TIMESTAMPNTZ), zone=source_tz
            )

        expr = exp.AtTimeZone(this=timestamp, zone=target_tz)

        return self.sql(expr)

    def json_sql(self, expression: exp.JSON) -> str:
        this = self.sql(expression, "this")
        this = f" {this}" if this else ""

        _with = expression.args.get("with")

        if _with is None:
            with_sql = ""
        elif not _with:
            with_sql = " WITHOUT"
        else:
            with_sql = " WITH"

        unique_sql = " UNIQUE KEYS" if expression.args.get("unique") else ""

        return f"JSON{this}{with_sql}{unique_sql}"

    def jsonvalue_sql(self, expression: exp.JSONValue) -> str:
        def _generate_on_options(arg: t.Any) -> str:
            return arg if isinstance(arg, str) else f"DEFAULT {self.sql(arg)}"

        path = self.sql(expression, "path")
        returning = self.sql(expression, "returning")
        returning = f" RETURNING {returning}" if returning else ""

        on_condition = self.sql(expression, "on_condition")
        on_condition = f" {on_condition}" if on_condition else ""

        return self.func("JSON_VALUE", expression.this, f"{path}{returning}{on_condition}")

    def conditionalinsert_sql(self, expression: exp.ConditionalInsert) -> str:
        else_ = "ELSE " if expression.args.get("else_") else ""
        condition = self.sql(expression, "expression")
        condition = f"WHEN {condition} THEN " if condition else else_
        insert = self.sql(expression, "this")[len("INSERT") :].strip()
        return f"{condition}{insert}"

    def multitableinserts_sql(self, expression: exp.MultitableInserts) -> str:
        kind = self.sql(expression, "kind")
        expressions = self.seg(self.expressions(expression, sep=" "))
        res = f"INSERT {kind}{expressions}{self.seg(self.sql(expression, 'source'))}"
        return res

    def oncondition_sql(self, expression: exp.OnCondition) -> str:
        # Static options like "NULL ON ERROR" are stored as strings, in contrast to "DEFAULT <expr> ON ERROR"
        empty = expression.args.get("empty")
        empty = (
            f"DEFAULT {empty} ON EMPTY"
            if isinstance(empty, exp.Expression)
            else self.sql(expression, "empty")
        )

        error = expression.args.get("error")
        error = (
            f"DEFAULT {error} ON ERROR"
            if isinstance(error, exp.Expression)
            else self.sql(expression, "error")
        )

        if error and empty:
            error = (
                f"{empty} {error}"
                if self.dialect.ON_CONDITION_EMPTY_BEFORE_ERROR
                else f"{error} {empty}"
            )
            empty = ""

        null = self.sql(expression, "null")

        return f"{empty}{error}{null}"

    def jsonexists_sql(self, expression: exp.JSONExists) -> str:
        this = self.sql(expression, "this")
        path = self.sql(expression, "path")

        passing = self.expressions(expression, "passing")
        passing = f" PASSING {passing}" if passing else ""

        on_condition = self.sql(expression, "on_condition")
        on_condition = f" {on_condition}" if on_condition else ""

        path = f"{path}{passing}{on_condition}"

        return self.func("JSON_EXISTS", this, path)

    def arrayagg_sql(self, expression: exp.ArrayAgg) -> str:
        array_agg = self.function_fallback_sql(expression)

        # Add a NULL FILTER on the column to mimic the results going from a dialect that excludes nulls
        # on ARRAY_AGG (e.g Spark) to one that doesn't (e.g. DuckDB)
        if self.dialect.ARRAY_AGG_INCLUDES_NULLS and expression.args.get("nulls_excluded"):
            parent = expression.parent
            if isinstance(parent, exp.Filter):
                parent_cond = parent.expression.this
                parent_cond.replace(parent_cond.and_(expression.this.is_(exp.null()).not_()))
            else:
                this = expression.this
                # Do not add the filter if the input is not a column (e.g. literal, struct etc)
                if this.find(exp.Column):
                    # DISTINCT is already present in the agg function, do not propagate it to FILTER as well
                    this_sql = (
                        self.expressions(this)
                        if isinstance(this, exp.Distinct)
                        else self.sql(expression, "this")
                    )

                    array_agg = f"{array_agg} FILTER(WHERE {this_sql} IS NOT NULL)"

        return array_agg

    def apply_sql(self, expression: exp.Apply) -> str:
        this = self.sql(expression, "this")
        expr = self.sql(expression, "expression")

        return f"{this} APPLY({expr})"

    def grant_sql(self, expression: exp.Grant) -> str:
        privileges_sql = self.expressions(expression, key="privileges", flat=True)

        kind = self.sql(expression, "kind")
        kind = f" {kind}" if kind else ""

        securable = self.sql(expression, "securable")
        securable = f" {securable}" if securable else ""

        principals = self.expressions(expression, key="principals", flat=True)

        grant_option = " WITH GRANT OPTION" if expression.args.get("grant_option") else ""

        return f"GRANT {privileges_sql} ON{kind}{securable} TO {principals}{grant_option}"

    def grantprivilege_sql(self, expression: exp.GrantPrivilege):
        this = self.sql(expression, "this")
        columns = self.expressions(expression, flat=True)
        columns = f"({columns})" if columns else ""

        return f"{this}{columns}"

    def grantprincipal_sql(self, expression: exp.GrantPrincipal):
        this = self.sql(expression, "this")

        kind = self.sql(expression, "kind")
        kind = f"{kind} " if kind else ""

        return f"{kind}{this}"

    def columns_sql(self, expression: exp.Columns):
        func = self.function_fallback_sql(expression)
        if expression.args.get("unpack"):
            func = f"*{func}"

        return func

    def overlay_sql(self, expression: exp.Overlay):
        this = self.sql(expression, "this")
        expr = self.sql(expression, "expression")
        from_sql = self.sql(expression, "from")
        for_sql = self.sql(expression, "for")
        for_sql = f" FOR {for_sql}" if for_sql else ""

        return f"OVERLAY({this} PLACING {expr} FROM {from_sql}{for_sql})"

    @unsupported_args("format")
    def todouble_sql(self, expression: exp.ToDouble) -> str:
        return self.sql(exp.cast(expression.this, exp.DataType.Type.DOUBLE))

    def string_sql(self, expression: exp.String) -> str:
        this = expression.this
        zone = expression.args.get("zone")

        if zone:
            # This is a BigQuery specific argument for STRING(<timestamp_expr>, <time_zone>)
            # BigQuery stores timestamps internally as UTC, so ConvertTimezone is used with UTC
            # set for source_tz to transpile the time conversion before the STRING cast
            this = exp.ConvertTimezone(
                source_tz=exp.Literal.string("UTC"), target_tz=zone, timestamp=this
            )

        return self.sql(exp.cast(this, exp.DataType.Type.VARCHAR))

    def median_sql(self, expression: exp.Median):
        if not self.SUPPORTS_MEDIAN:
            return self.sql(
                exp.PercentileCont(this=expression.this, expression=exp.Literal.number(0.5))
            )

        return self.function_fallback_sql(expression)

    def overflowtruncatebehavior_sql(self, expression: exp.OverflowTruncateBehavior) -> str:
        filler = self.sql(expression, "this")
        filler = f" {filler}" if filler else ""
        with_count = "WITH COUNT" if expression.args.get("with_count") else "WITHOUT COUNT"
        return f"TRUNCATE{filler} {with_count}"

    def unixseconds_sql(self, expression: exp.UnixSeconds) -> str:
        if self.SUPPORTS_UNIX_SECONDS:
            return self.function_fallback_sql(expression)

        start_ts = exp.cast(
            exp.Literal.string("1970-01-01 00:00:00+00"),
            to=exp.DataType.Type.TIMESTAMPTZ,
        )

        return self.sql(
            exp.TimestampDiff(this=expression.this, expression=start_ts, unit=exp.var("SECONDS"))
        )

    def arraysize_sql(self, expression: exp.ArraySize) -> str:
        dim = expression.expression

        # For dialects that don't support the dimension arg, we can safely transpile it's default value (1st dimension)
        if dim and self.ARRAY_SIZE_DIM_REQUIRED is None:
            if not (dim.is_int and dim.name == "1"):
                self.unsupported("Cannot transpile dimension argument for ARRAY_LENGTH")
            dim = None

        # If dimension is required but not specified, default initialize it
        if self.ARRAY_SIZE_DIM_REQUIRED and not dim:
            dim = exp.Literal.number(1)

        return self.func(self.ARRAY_SIZE_NAME, expression.this, dim)

    def attach_sql(self, expression: exp.Attach) -> str:
        this = self.sql(expression, "this")
        exists_sql = " IF NOT EXISTS" if expression.args.get("exists") else ""
        expressions = self.expressions(expression)
        expressions = f" ({expressions})" if expressions else ""

        return f"ATTACH{exists_sql} {this}{expressions}"

    def detach_sql(self, expression: exp.Detach) -> str:
        this = self.sql(expression, "this")
        exists_sql = " IF EXISTS" if expression.args.get("exists") else ""

        return f"DETACH{exists_sql} {this}"

    def attachoption_sql(self, expression: exp.AttachOption) -> str:
        this = self.sql(expression, "this")
        value = self.sql(expression, "expression")
        value = f" {value}" if value else ""
        return f"{this}{value}"

    def featuresattime_sql(self, expression: exp.FeaturesAtTime) -> str:
        this_sql = self.sql(expression, "this")
        if isinstance(expression.this, exp.Table):
            this_sql = f"TABLE {this_sql}"

        return self.func(
            "FEATURES_AT_TIME",
            this_sql,
            expression.args.get("time"),
            expression.args.get("num_rows"),
            expression.args.get("ignore_feature_nulls"),
        )

    def watermarkcolumnconstraint_sql(self, expression: exp.WatermarkColumnConstraint) -> str:
        return (
            f"WATERMARK FOR {self.sql(expression, 'this')} AS {self.sql(expression, 'expression')}"
        )

    def encodeproperty_sql(self, expression: exp.EncodeProperty) -> str:
        encode = "KEY ENCODE" if expression.args.get("key") else "ENCODE"
        encode = f"{encode} {self.sql(expression, 'this')}"

        properties = expression.args.get("properties")
        if properties:
            encode = f"{encode} {self.properties(properties)}"

        return encode

    def includeproperty_sql(self, expression: exp.IncludeProperty) -> str:
        this = self.sql(expression, "this")
        include = f"INCLUDE {this}"

        column_def = self.sql(expression, "column_def")
        if column_def:
            include = f"{include} {column_def}"

        alias = self.sql(expression, "alias")
        if alias:
            include = f"{include} AS {alias}"

        return include

    def xmlelement_sql(self, expression: exp.XMLElement) -> str:
        name = f"NAME {self.sql(expression, 'this')}"
        return self.func("XMLELEMENT", name, *expression.expressions)

    def partitionbyrangeproperty_sql(self, expression: exp.PartitionByRangeProperty) -> str:
        partitions = self.expressions(expression, "partition_expressions")
        create = self.expressions(expression, "create_expressions")
        return f"PARTITION BY RANGE {self.wrap(partitions)} {self.wrap(create)}"

    def partitionbyrangepropertydynamic_sql(
        self, expression: exp.PartitionByRangePropertyDynamic
    ) -> str:
        start = self.sql(expression, "start")
        end = self.sql(expression, "end")

        every = expression.args["every"]
        if isinstance(every, exp.Interval) and every.this.is_string:
            every.this.replace(exp.Literal.number(every.name))

        return f"START {self.wrap(start)} END {self.wrap(end)} EVERY {self.wrap(self.sql(every))}"

    def unpivotcolumns_sql(self, expression: exp.UnpivotColumns) -> str:
        name = self.sql(expression, "this")
        values = self.expressions(expression, flat=True)

        return f"NAME {name} VALUE {values}"<|MERGE_RESOLUTION|>--- conflicted
+++ resolved
@@ -661,11 +661,7 @@
         "_identifier_start",
         "_identifier_end",
         "_quote_json_path_key_using_brackets",
-<<<<<<< HEAD
-        "from_dialect"
-=======
         "from_dialect",
->>>>>>> 465a3ac5
     )
 
     def __init__(
